# Release Notes

All notable changes to this project will be documented in this file.

<<<<<<< HEAD
### New

- two config options for reading external subscriptions health messages from Redis channel
    - `subscriptions-health-redis-channel`
    - `subscriptions-health-timeout`
=======
## [0.52.0] - 2022-06-03

### New

- `allow_latest_inconsistent_data` option in paginated `blockchain` queries:
  > By default there a delay of realtime data to ensure impossibility of data inserts before latest accessible cursor. It is possible to disable this guarantee and to reduce delay of realtime data by setting this flag to true.

### Fixed

- `blockchain.master_seq_no_range` behavior for edge cases (when boundaries are close to first and/or latests blocks)

### Improved

- more performant query for `blockchain.master_seq_no_range.end`
>>>>>>> e4dfa803

## [0.51.2] - 2022-05-10

### New

- configuration option `ignore-messages-for-latency` to exclude messages latency from total latency for networks without service messages

## [0.51.1] - 2022-05-05

### Fixed

- joins in subscriptions (e.g. `in_message` and `out_messages` for transactions) for external subscriptions mode

## [0.51.0] - 2022-05-03

### New

- `Subscription.remReceipts` subscription.
- `Query.info.rempEnabled` field.
- `remp` config section.

### Fixed

- `rempReceipts` returns internal server error when redis is inaccessible
- `rempReceipts` subscription terminated q-server if redis disconnected unexpectedly

## [0.50.0] - 2022-04-22

### New

- new `subscriptions-mode` config parameter with three options: `disabled`, `arango` (default), `external` - describes which backend should be used for subscriptions
- new `external` subscriptions mode (publishes filters to Kafka and gets documents from Redis)

### Deprecated

- `use-listeners` config parameter (use `subscriptions-mode` instead)

### Improved

- prettify code:)

## [0.49.1] - 2022-04-07

### Fixed

- Fixed documentation about deprecated and soon to be removed API parts
- Added `init_code_hash` to BlockchainAccount and `ext_in_msg_fee` to BlockchainTransaction types (affected queries are `blockchain {...}`)

## [0.49.0] - 2022-03-29

### New

- New functions:
    - `blockchain { account { messages }}` to fetch account messages
    - `blockchain { block }` to fetch block by hash
    - `blockchain { block_by_seq_no }` to fetch block by (workchain, thread, seq_no) triplet
    - `blockchain { transaction }` to fetch transaction by hash
    - `blockchain { message }` to fetch message by hash

### Fixed

- Fixed `created_at_string` and `status_name` fields resolvers in BlockchainMessage
- Messages subscriptions now ignore patch records


## [0.48.1] - 2022-03-16

### Fix

- Fix `blockchain.account(address).info`

## [0.48.0] - 2022-03-16

### New

- Support for `null` in scalar filter. e.g. `filter: { last_paid: null }`. Means missing filter.
- Add new functions to `blockchain` root api:
    - `account`, allows:
        - to fetch account info (e.g. boc) via `info` field
        - to fetch transaction info via `transactions` (similar to now deprecated `blockchain.account_transactions`)
    - `blocks` (is similar to now deprecated `workchain_blocks`)
    - `transactions` (is similar to now deprecated `workchain_transactions`)

### Deprecation

- `blockchain.workchain_blocks`. Use `blockchain{ blocks }` instead.
- `blockchain.workchain_transactions`. Use `blockchain{ transactions } ` instead.
- `blockchain.account_transactions`. Use `blockchain{ account{ transactions } }` instead.

### Breaking

- In `blockchain.key_blocks` rename `seq_no` argument to `master_seq_no_range`.

### Internal

- Prepare code for messages joins in TBD `blockchain` and `account` messages queries.


## [0.47.1] - 2022-03-02

### Fixed

- `X-Evernode-Expected-Account-Boc-Version` header handler did not handle lowercase version of the header.

## [0.47.0] - 2022-02-28

### New

- Support `X-Evernode-Expected-Account-Boc-Version` header.
  `1` (default) means old version, `2` – new (with `init_code_hash` field).

- Support `boc1` field in accounts collection. `boc` field contains new `2` version,
  `boc1` contains downgraded to `1` version.

- `account.init_code_hash` – account 's initial code hash (when it was deployed).

## [0.46.0] - 2022-02-17

### New
- Add joined fields to `blockchain.account_transactions` and `blockchain.workchain_transactions`:
    - `account`
    - `in_message`
    - `out_messages`

### Deprecated
- `when` argument in all joined fields (for example, transaction.in_message's `when` argument)
- the following root queries:
    - `explainQueryAccounts`
    - `explainQueryTransactions`
    - `explainQueryMessages`
    - `explainQueryBlocks`
    - `explainQueryBlockSignatures`
    - `explainQueryZerostates`
    - `getAccountsCount`
    - `getTransactionsCount`
    - `getAccountsTotalBalance`
- `QueryExplanation` type

Check the deprecation schedule, policy and migration guides for more info
https://tonlabs.gitbook.io/evernode-platform/reference/breaking-changes/deprecation-schedule

### Fixed
- Collection filters should allow incorrect ids in the setup with multiple hot databases. Example affected query: `blocks(filter:{id:{eq:"a"}}) { id }`.

## [0.45.1] - 2022-02-04

### Fixed
- Fix recurring join queries  when trying to fetch non-existent documents

## [0.45.0] - 2021-11-18

### New
- New **`blockchain`** UNSTABLE root query, which features reliable pagination **with cursor** of blocks and transactions:
    - `master_seq_no_range` to transform time range into masterchain seq_no range
    - `key_blocks` - paginate through key blocks
    - `workchain_blocks` with optional filter by thread (former 'shard')
    - `workchain_transactions`
    - `account_transactions`

Later, it will be expanded with messages pagination.

### Optimized
- Without chain ranges verification database the verified boundary now 10 seconds ago instead of 120.

### Fixed
- StatsD reporting now has timeout to tackle with rare freeze problem

## [0.44.5] - 2021-11-15

### Fixed

- Bump apollo-server from 2.16.1 to 2.25.3

## [0.44.4] - 2021-10-25

### Fixed

- diagnostic timeout added to statsD reporting
- "Cannot read property 'length' of null" error

## [0.44.3] - 2021-10-25

### Fix

- q-server didn't write error messages to log

## [0.44.2] - 2021-10-22

### Fix

- subscriptions with joins didn't work
- subscriptions for companion fields (`*_name`, `*_string`) didn't work

## [0.44.1] - 2021-10-22

### Fix

- subscriptions for accounts didn't work

## [0.44.0] - 2021-10-11

### New schema fields
- `file_hash` in block
- `file_hash` and `root_hash` in zerostate
- `ext_in_msg_fee` in message

### API
- API functions sorted in logical order

### Fix
- `gen_software_capabilities` block field is big integer

## [0.43.0] - 2021-09-22

### New schema fields
- `main` (number of masterchain validators) parameter added in ValidatorSet type
- `chain_order` fields added in `blocks`, `transactions`, `messages`
- `chainOrderBoundary` (the boundary before which no data inserts are possible) field added in `info`

### Configuration
- Flexible data sources configuration (including separation/sharding for accounts, blocks, messages/transactions).
  Old data configurations are deprecated now but supported yet. For details see README.
- Option to set max execution time for queries on ArangoDb side
- Option to configure polling period in waitFor queries (queries with timeout)
- Memjs data cache support for hot databases

### Optimizations
- Joins loading optimisations.
- Latency refreshing optimisation.
- Info query optimisation.
- Better jaeger tracing.
- When messages database is sharded, use two collections `messages` and `messages_complement` for queries
- New `qserver.stats.error.internal` StartD counter for internal server errors

### Fixed

- Subscriptions for sharded data sources

## [0.42.1] 2021-08-09

### Fixed

- Q-Server failed on StatsD sending

## [0.42.0] 2021-07-15

### New

- optimizations for queries with `OR` – use two simple sorted queries instead of using `OR` AQL operator.
- `filter-or-conversion` option to select filter OR conversion strategy (see README).
- ESLINT configuration and npm commands `run npm eslint` and `run npm eslint-fix`.

## [0.41.0] 2021-07-08

### New

- `config` config parameter added that allows to specify the configuration via JSON-based config file
- config file reload without restart on `SIGHUP` signal
- optimizations for aggregation queries `MIN` and `MAX` were made – use simple sorted queries instead of `COLLECT AGGREGATE`.
- port q-server code base to TypeScript

## [0.40.0] 2021-06-28

### New

- `slow-queries` config parameter allows specifying how to handle slow queries (see README for
  details).
- **IMPORTANT!** `zerostates` collection must reside in `mut` database (where the `accounts` reside).

### Fixed

- Incorrect sort order result when sorting fields are not included into the result set.
- Query returned more than `limit` records (and exceeded records were sorted wrong).

## [0.39.3] 2021-06-18

### Fixed

- incorrect sort order result when sorting by two or more fields.

## [0.39.2] 2021-06-16

### Fixed

- info query returned incorrect latency

## [0.39.1] 2021-05-26

### Fixed

- info query failed if collections was empty

## [0.39.0] 2021-05-14

### New

- `info` fields
    - `blocksLatency` calculated as now() - max(blocks.gen_utime)
    - `messagesLatency` calculated as now() - max(messages.created_at)
    - `transactionsLatency` calculated as now() - max(transactions.now)
    - `latency` calculated as max(blocks_latency, messages_latency, transactions_latency)
- `statsd-reset-interval` config parameter. Q-Server will recreate statsd socket periodically if
  this parameter is specified. `0` means disabled recreation.

### Fixed

- querying of the `lastBlockTime` and latency fields took a long time over big collections during
  write loads. AQL queries used for max time were simplified (got rid of COLLECT AGGREGATE).

## [0.38.0] 2021-04-26

### New

- Now you can retrieve account's code_hash from messages and transactions in the result set of
  fields: joined account fields were added to messages and transactions: `messages.src_account`
  , `messages.dst_account`, `transaction.account`. Remember, you can not filter by fields of joined
  objects.

### Fixed

- Some queries took a long time for execution. For example `messages` query with
  `dst_transaction` for the external outbound message if `msg_type` wasn't included into the result
  set.

## [0.37.0] 2021-04-19

### New

- `lastBlockTime` field of `info` query returns `MAX(blocks.gen_utime)`. This value is updated in
  realtime.

### Fixed

- counterparties sort order was ascending.

## [0.36.0] 2021-04-13

### New

- `counterpaties` query that allows to retrieve account counterparties, i.e. accounts that the
  account interacted with, sorted by last interaction (internal message between accounts) time
- `counterparties` subscription that allows to get updates in counterparties list.
- `data-counterparties` configuration parameter specifies endpoint to the database with
  counterparties collection.

## [0.35.0] 2021-03-23

### New

- `requests-max-size` config parameter sets limit of request message size in bytes. Default value is
  16384 bytes.

## 0.34.1 – Mar 11, 2021

### Fixed

- Aggregation of fields with negative values.

## 0.34.0 – Mar 2, 2021

### New

- `boc` field in `zerostate` collection.

## 0.33.0 – Feb 25, 2021

### New

- `bits`, `cells` and `public_cells` fields in `accounts` collection representing account used
  storage statistics for storage fee calculation.

## 0.32.0 – Feb 16, 2021

### New

- `qserver.subscription.count` StatsD counter.
- Filters for fields with a hex encoded content (id's, hashes and so on) can be represented in any
  case. Q-Server converts filter values into lower case before use.

## 0.31.2 – Jan 28, 2021

### Fixed

- `notIn` with more than two elements generates wrong AQL condition.

## 0.31.1 – Jan 27, 2021

### Fixed

- `id notIn` was detected as a fast.

## 0.31.0 – Jan 12, 2021

### New

- Fields in the schema are sorted in alphabetical order.
- When the server responds with the timeout termination error, in addition to the error message
  server attaches the reason why this query was detected as a slow.
- `explainQuery*` queries that examine the provided query parameters and return the conclusion – is
  this query fast or potentially slow. In case when the query is marked as slow, the additional
  information is provided about the reasons why this query is slow.

### Fixed

- Before: if query timeout was triggered before the db responded, the client would receive a
  successful result with an empty result set. Now: in this situation the client will receive error "
  request terminated due to timeout".
- Before: Q-Server crashed if statsd endpoint was unavailable. Now: StatsD socket recreates on
  statsd sending error.
- Tailing comma is ignored in ArangoDB configuration string.

## 0.30.0 – Dec 15, 2020

### New

- `info.endpoints` field returns list of alternative endpoints

## 0.29.2 – Nov 13, 2020

### New

- `ZerostateAccount` schema info

## 0.29.1 – Nov 13, 2020

### Fixed

- `zerostates` uses immutable database

## 0.29.0 – Nov 13, 2020

### New

- `zerostates` query to access blockchain Zero State.

## 0.28.7 – Nov 10, 2020

### Fixed

- Update node-fetch version to 2.6.1

## 0.28.6 – Oct 24, 2020

### New

- MemcachedClient: use hashedKey constructed from fingerprint of cold collection sizes
- MemcachedClient: hotUpdate fingerprint on mutator `dropCachedDbInfo`

## 0.28.5 – Oct 20, 2020

### Fixed

- crash when subscription filter is invalid.
- aggregation of empty set failed when it runs over partitioned data.

## 0.28.4 – Oct 19, 2020

### New

- MemcachedClient: by using memjs library

## 0.28.3 – Oct 18, 2020

### Fix

- MaxListenersExceededWarning in case when more than 6 joined objects in result.

## 0.28.2 – Oct 6, 2020

### New

- Size limit for external messages (60000).

## 0.28.1 – Sep 15, 2020

### Fix

- Aggregation functions worked wrong on partitioned data.

## 0.28.0 – Aug 15, 2020

### New

- Request broker that supports new gate-node arch (hot-dbs, cold-cache, cold-dbs).

### Fix

- False execution of subscriptions that had `some_big_int_field: { ne: null }` in filter.

## 0.27.9 – Aug 21, 2020

### Fix

- `acc_type` field in Account expanded with `NonExist` status

## 0.27.8 – Aug 12, 2020

### New

- `mam` mutation `dropCachedDbInfo` to reset cached indexes.

### Fix

- Update indexes retries if index creation has failed on the timeout.
- Basic Debian image updated from "Stretch" to "Buster" to meet dependencies.

## 0.27.7 – Jul 31, 2020

### Fix

- Release resources associated with aborted GraphQL requests.

## 0.27.6 – Jul 27, 2020

### New

- StatsD counter `qserver.start` with additional tag `{version=package.json.version}`.

## 0.27.5 – Jul 23, 2020

### Fix

- Slow detector must detects queries like `FILTER workchain_id == -1 SORT seq_no DESC` as a fast
  query.

## 0.27.4 – Jul 20, 2020

### New

- Field `state_hash` in `accounts` collection

## 0.27.3 – Jul 16, 2020

### New

- Add message tracing at: 1) post request 2) db notification / message has inserted

## 0.27.2 – Jul 8, 2020

### New

- Field `created_by` in `blocks`.

### Optimized

- Query builder generates reduced `RETURN` section according to the result set requested by user.

## 0.27.1 – Jun 16, 2020

### Optimized

- Queries like `{ signatures: { any: { node_id: { in: ["1", "2"] } } } }` generates optimized AQL
  like `(doc.signatures[*].node_id IN @v1) OR (doc.signatures[*].node_id IN @v2)`.

## 0.27.0 – Jun 3, 2020

### New

- Support for signed numbers encoded with strings.
- Field `balance_delta` and `balance_delta_other` of `Transaction`.
- `when` arg to join fields – ability to include joined objects into result set only if some
  conditions met.

  In following example we return `dst_transaction` only for messages with `value` greater than zero:

  ```graphql
  query {
      messages {
          dst_transaction(timeout: 0, when: { value: { gt: "0" } }) {
              id
          }
          value
          dst
      }
  }
  ```

- Unit test infrastructure is now suitable for TDD. It starts q-server and performs graphql queries
  during tests.

  ⚠️ Important to CI: you must run tests in environment correctly configured to start q-server
  connected to valid Arangodb with enough for tests set of data. You can configure q-server using
  env variables due to README.

### Fixed

- Unix time strings now correctly show unix seconds.

## 0.26.3 – May 7, 2020

### New

- Fields `Block.key_field` and `Block.boc`.
- Field `expireAt` in post requests.
- Field `time` in `info` query.
- `src_transaction` will wait only when `messages.created_lt` !== 0 (because there is no transaction
  for such messages).

### Fixed

- master config `p20`, `p21`, `p18` fields types

## 0.26.2 – May 6, 2020

### Fixed

- master config p17 field sizes

## 0.26.1 – May 4, 2020

### Fixed

- Aggregates on nested array fields failed with `value.substr is not function`.
- Slow detector for `MIN` `MAX` aggregates must use a specified field as `order by` to detect fast
  query.
- Indexes reloaded from db first time on demand and then every 1 hour.
- Config p17 stake types.

## 0.26.0 – May 2, 2020

### New

- companion fields `*_string` for fields that holds unix time values
- `timeout` argument (default to 40sec) to all join fields (used to wait joined document in
  condition of eventual consistency)
- companion fields `*_hash` containing BOC root hash for `code`, `data` and `library` fields in
  accounts and messages
- `qserver.query.failed` - statsd counter for failed queries
- `qserver.query.slow` - statsd counter for slow queries
- `qserver.post.count` - statsd counter for node requests
- `qserver.post.failed` - statsd counter for failed node requests
- `Q_KEEP_ALIVE` configuration parameter specify interval in ms of keep alive messages for active
  subscriptions (default 60000).

### Optimized

- array `any` filter with single field `eq` operator optimized to `<param> IN <path-to-field>` AQL
- aggregate with empty filter and single `COUNT` uses `RETURN LENGTH(<collection>)`

### Fixed

- fixed `seq_no` field in `BlockSignatures` (it contained shard ident before), added correct `shard`
  field.
- aggregation functions must return `null` when no data to aggregate (was `[Object object]`)

## 0.25.0 – Apr 17, 2020

### Featured

- Schema graph enhancements
- Filter language enhancements

### Breaking Compatibility

- some ENV configuration variables have renamed (to be prefixed with `Q_`).

### New

- `block` join added to `Message`, `Transaction`, and `BlockSignatures`
- `OR` combination operator in filters
- Added new fields (`gen_utime`, `seq_no`, `workchain_id`, `proof`, `validator_list_hash_short`
  , `catchain_seqno`, `sig_weight`) into `BlockSignatures`
- aggregation queries: `aggregateBlockSignatures`, `aggregateBlocks`, `aggregateTransactions`
  , `aggregateMessages`, `aggregateAccounts`
- `--statsd-tags` (`Q_STATSD_TAGS`) config parameter to specify additional tags

### Fixed

- all configuration env variables changed to be prefixed with `Q_`

## 0.24.9 – Apr 13, 2020

### Fixed

- internal memory optimizations
- jaeger injection format has changed from BINARY to TEXT_MAP

### New

- `shuffle_mc_validators` field to `CatchainConfig` struct (config param 28)
- `new_catchain_ids` field to `ConsensusConfig` struct (config param 29)
- jaeger endpoint without protocol part will use agent instead of collector.

## 0.24.8 – Apr 9, 2020

### Featured

### New

- supported new type of outbound message `dequeueShort` (msg_type: 7): added fields `msg_env_hash`
  , `next_workchain`, `next_addr_pfx`, `import_block_lt` to `OutMsg` type.

## 0.24.7 – Apr 8, 2020

### Featured

StatsD support

### New

- `--statsd-server` parameter (`Q_STATSD_SERVER` env) config option to specify StatsD server address
- `qserver.doc.count`, `qserver.query.count`, `qserver.query.time`, `qserver.query.active` statsd
  metrics

## 0.24.6 – Apr 5, 2020

### Featured

Stability fixes

### Fixed

- slow queries detector use filter and orderBy analysis
- fixed string format for big numbers
- change arangochair dependency to forked version (cause of dropped original repository)
- type of `total_weight` and `weight` fixed to `u64`

## 0.24.5 – Mar 27, 2020

### Featured

Stability fixes

### New

- `operationId` parameter to query methods
- `finishOperations` mutation

### Fixed

- inactive listeners were reduced with help of operation ids
- subscriptions with arrays crash

## 0.24.4 – Mar 20, 2020

### Featured

Scheme enhancements Security fixes

### New

- all big number fields can be optionally parametrized with `format` argument `HEX` (default)
  or `DEC`.
- `Message` contains new joined fields `src_transaction` (from where this message was originated)
  and `dst_transaction` (where this message was handled).
- `--mam-access-keys` and `MAM_ACCESS_KEYS` config to protect mam endpoint.
- all queries and mutations inside single GraphQL request must use the same access key.

### Fixed

- change type of `transaction_id` to string
- `auth` parameter of subscription changed to `accessKey`
- invalid `accessKey` treated by subscribe as a valid key
- all internal errors are logged as is but converted to `Service temporary unavailable` before
  sending to client
- server side stack traces are truncated before sending to client
- waitFor 2 minute limit timeout has been removed

## 0.24.3 – Mar 2, 2020

### Featured

Stability fixes

### New

- `min_shard_gen_utime` and `max_shard_gen_utime` fields in `block.master`

### Fixed

- joined objects returned as `null` if joined object inserted in DB later than parent object.

## 0.24.2 – Feb 19, 2020

### Featured

Ability to set restrictions to accounts for particular access keys

### New

- `accessKey` optional header used instead of `authorization`.
- keys passed to `registerAccessKeys` as structures (instead of strings) and
  include `restrictToAccounts` optional field

### Fixed

- message & transaction ids in `out_msg_descr`

## 0.24.1 – Feb 11, 2020

### New

- `--trace-service` (or `Q_TRACE_SERVICE` env) specify service name that will be used in jaeger.
- `--trace-tags` (or `Q_TRACE_TAGS` env) specify additional tags associated with a spans.

## 0.24.0 - Feb 10, 2020

### Featured

- Auth support

### New

- `--auth-endpoint` (or `AUTH_ENDPOINT` env) config option. Specify address of auth service.
- `authorization` optional header added to specify access token.
- `accessKey` optional parameter added to all GraphQL queries to specify access token in GraphQL
  playground.
- `getManagementAccessKey` query one time management access key.
- `registerAccessKeys` mutation to register account's access keys.
- `revokeAccessKeys` mutation to revoke account's access keys.

## 0.23.0 - Feb 5, 2020

### New

- OpenTracing (jaeger) support
- workchain_id field added alongside with account address to `accounts.workchain_id`
  , `transactions.workchain_id`, `messages.src_workchain_id`, `messages.dst_workchain_id`
- field `prev_key_block_seqno` into `blocks` collection

## 0.22.0 - January 22, 2020

### New

- Support for redirecting slow queries to alternative db connection.
- In scalar operations `undefined` (or missing) value is treated as `null`.

### Fixed

- Skip execution of queries with `false` filter.<|MERGE_RESOLUTION|>--- conflicted
+++ resolved
@@ -2,19 +2,15 @@
 
 All notable changes to this project will be documented in this file.
 
-<<<<<<< HEAD
-### New
-
+## [0.52.0] - 2022-06-03
+
+### New
+
+- `allow_latest_inconsistent_data` option in paginated `blockchain` queries:
+  > By default there a delay of realtime data to ensure impossibility of data inserts before latest accessible cursor. It is possible to disable this guarantee and to reduce delay of realtime data by setting this flag to true.
 - two config options for reading external subscriptions health messages from Redis channel
     - `subscriptions-health-redis-channel`
     - `subscriptions-health-timeout`
-=======
-## [0.52.0] - 2022-06-03
-
-### New
-
-- `allow_latest_inconsistent_data` option in paginated `blockchain` queries:
-  > By default there a delay of realtime data to ensure impossibility of data inserts before latest accessible cursor. It is possible to disable this guarantee and to reduce delay of realtime data by setting this flag to true.
 
 ### Fixed
 
@@ -23,7 +19,6 @@
 ### Improved
 
 - more performant query for `blockchain.master_seq_no_range.end`
->>>>>>> e4dfa803
 
 ## [0.51.2] - 2022-05-10
 
