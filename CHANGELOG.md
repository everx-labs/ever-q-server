--- conflicted
+++ resolved
@@ -2,7 +2,6 @@
 
 All notable changes to this project will be documented in this file.
 
-<<<<<<< HEAD
 ## [0.43.0] 2021-08-04
 
 ### New
@@ -10,13 +9,12 @@
 - flexible data sources configuration (including separation/sharding for accounts, blocks, messages/transactions).
   Old data configurations are deprecated now but supported yet. For details see README.
 - support for `chain_order` fields in `blocks` and `transactions` and `reliableChainOrderUpperBoundary` (the boundary before which no additions are possible) field in `info`
-=======
+
 ## [0.42.1] 2021-08-09
 
 ### Fixed
 
 - Q-Server failed on StatsD sending
->>>>>>> a852fd8f
 
 ## [0.42.0] 2021-07-15
 
