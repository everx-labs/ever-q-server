--- conflicted
+++ resolved
@@ -6,16 +6,13 @@
 
 ### New
 
+- master config `p30`, `p40`, `p42` fields types
+- `prev_code_hash` account field
 - `allow_latest_inconsistent_data` option in paginated `blockchain` queries:
   > By default there a delay of realtime data to ensure impossibility of data inserts before latest accessible cursor. It is possible to disable this guarantee and to reduce delay of realtime data by setting this flag to true.
-<<<<<<< HEAD
 - two config options for reading external subscriptions health messages from Redis channel
     - `subscriptions-health-redis-channel`
     - `subscriptions-health-timeout`
-=======
-- master config `p30`, `p40`, `p42` fields types
-- `prev_code_hash` account field
->>>>>>> fc0ac273
 
 ### Fixed
 
