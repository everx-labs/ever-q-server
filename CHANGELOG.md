# Release Notes

All notable changes to this project will be documented in this file.

<<<<<<< HEAD
## [0.60.0] - 2023-06-07

### New

- Added BOC parsing for transactions, messages and blocks in `archive` database when user selects
  non parsed fields.

## [0.59.0] - 2023-06-07
=======
## [0.62.0] - 2023-07-20

### New

- `trace` field in transaction is a list of VM step info objects

### Fixed

- implemented support for `archive` parameter in all blockchain queries.
- `archive` parameter was not propagated to the nested join queries.

### Improved

- All user parameters that are enums are now checked for typos on startup

## [0.61.0] - 2023-07-04

### New

- `trace` field in transaction

- `archive` parameter in blockchain signle-entity fields (`block`, `block_by_seq_no`, `transaction`, `message`).
  When is `true` the blockchain requests use an archive database with full blockchain history
  but reduced field set.

- `transactions_by_lt` query is added to `blockchain.account` to paginate account transactions by logical time

- `thread` parameter in `blockchain.block_by_seq_no` and `blockchain.blocks` is deprecated. `shard` parameter should be used instead

- `blockchain.prev_shard_blocks` and `blockchain.next_shard_blocks` queries for blocks chain iteration

- `blockchain.transactions_by_in_msg` query for retrieving transaction by inbound message

- `blocks` collection latency is calculated from `gen_utime` of masterchain block which has commited last known shard block

## [0.60.1] - 2023-06-21

### Fixed

- Latency calculation failed

## [0.60.0] - 2023-06-21
>>>>>>> 03c23145

### New

- Added config parameter `archive` to `blockchain.blocks`, `blockchain.transactions` sections.
  Specifies config for the database used in blockchain API when the `archive` parameter is `true`.

- Added parameter `archive` to blockchain lists fields.
  When is `true` the blockchain requests use an archive database with full blockchain history
  but reduced field set.

- Added config parameters `hot` to specify default values for
  `blockchain.blocks.hot`, `blockchain.transactions.hot`, `blockchain.accounts`.

- Added config parameters `archive` to specify default values for
  `blockchain.blocks.archive`, `blockchain.transactions.archive`.

- Removed deprecated config parameters
  `--data-mut                     Q_DATA_MUT`
  `--data-hot                     Q_DATA_HOT`
  `--data-cold                    Q_DATA_COLD`
  `--data-cache                   Q_DATA_CACHE`
  `--data-counterparties          Q_DATA_COUNTERPARIES`
  `--slow-queries-mut             Q_SLOW_QUERIES_MUT`
  `--slow-queries-hot             Q_SLOW_QUERIES_HOT`
  `--slow-queries-cold            Q_SLOW_QUERIES_COLD`
  `--slow-queries-cache           Q_SLOW_QUERIES_CACHE`
  `--slow-queries-counterparties  Q_SLOW_QUERIES_COUNTERPARTIES`

## [0.59.0] - 2023-06-07

### New

- Added parameter `archive` to blockchain lists fields.

- Added `blockBocs` config parameter allowing to resolve block bocs from external S3
  compatible storage.
  See README.md for details.

- Removed a database sharding.

- Added helpful error messages in case of invalid `in` and `notIn` filter `{in: null}`.

- Database query deduplication.

## [0.58.0] - 2023-06-07

### New

- `master_seq_no` field in blocks, transactions and messages representing seq_no of masterchain block
which commited the block, transaction or message
- `chain_order` in messages is derived from `src_chain_order` and `dst_chain_order`
- `message.counterparties` in `blockchain` API are not limited to internal messages

## [0.57.0] - 2023-05-10

### New

- Case-insensitive filtering in args:
  `blockchain.block(hash)`, `blockchain.transaction(hash)`, `blockchain.message(hash)`

- Address filtering in args (accepts address in any format):
  `blockchain.account(address)`,  `messages.src`, `messages.dst`, `transactions.account_addr`, `accounts.id`

- Address formatting args in fields:
  `blockchain.account.info.address`, `blockchain.transaction.account_addr`,
  `blockchain.message.src`, `blockchain.message.dst`,
  `messages.src`, `messages.dst`, `transactions.account_addr`, `accounts.id`

- `accounts(filter:{id:{eq:""}})`, `accounts(filter:{id:{in:[""]}})`, `blockchain.account(address:"")`
  returns account of type `NonExist` if an account is missing in current shard state.

- Support new config parameter 44 (black list)

## [0.56.0] - 2023-05-09

### New

- Post external messages to JRPC endpoint

## [0.55.1] - 2023-04-03

### New

- Fast queries exceptions in slow detector.

## [0.55.0] - 2023-03-20

### New

- Support new caps in capabilities_flags.

### Fixed

- `PageInfo.startCursor` and `PageInfo.endCursor` were required.

## [0.54.4] - 2023-02-16

### New

- Remove "UNSTABLE" marks from `blockchain` API
- Add indexHint to `messages(filter: {src: *, dst: *, created_at: *, * } orderBy: {path: "created_at"})` queries

## [0.54.3] - 2022-12-27

### Fixed

- From now slow detector will properly interpret `id` orderBy path as `_key`

## [0.54.2] - 2022-10-26

### Fixed

- From now `Info.latency` always returns last known cached latency.
  Every 30 seconds (latency cache TLL) it start background refreshing.

## [0.54.1] - 2022-10-26

### New

- increase `Q_REQUESTS_MAX_SIZE` default to 64kb

## [0.54.0] - 2022-10-05

### New

- increase `Q_SUBSCRIPTIONS_MAX_FILTER_SIZE` default to 64kb

### Improvement

- removed obsolete auth mutations (`revokeAccessKeys`, `registerAccessKeys`) and all other auth related logic.
- removed obsolete `finishOperation` mutation.

## [0.53.4] - 2022-09-15

### New

- `capabilities_flags` companion field to p8 config parameter `capabilities`

### Fixed

- `in: []` (empty list) filter now leads to an empty query result as expected
- `notIn: []` (empty list) filter now is ignored as expected

## [0.53.3] - 2022-09-06

### Fix

- Fix memory leak in Promise.race()

## [0.53.2] - 2022-08-24

### New

- Add new option `--query-max-timeout-arg` or `Q_QUERY_MAX_TIMEOUT_ARG`. \
  This adds upper boundary for `timeout` parameter in collection API queries. \
  Default is 24 hours.

### Improved

- Support `timeout` argument values >= 2^31 (by coercing them down using `--query-max-timeout-arg`). \
  It is needed for ever-sdk + evernode-se with time shifts > 24 days.
- Tweak waitFor logic to properly support `--query-wait-for-period` values less than 100 ms

## [0.53.1] - 2022-08-19

### Fix

- Fix `src_account` and `dst_account` joins for multiple databases (hot, cold) case.

## [0.53.0] - 2022-08-18

### New

- Add `src_account` and `dst_account` joins to `BlockchainMessage` type (used in `blockchain` queries)

- Increase max allowed joins depth for `blockchain { transaction }`, `blockchain { transactions }` and `blockchain { account { transactions } }` queries from 1 to 2 to allow `in_message { src_account }` and `out_messages { dst_account }` joins.

## [0.52.1] - 2022-07-07

### New

- **UNSTABLE!** `stringify-key-in-aql-comparison` parameter – if `true` then AQL will use `TO_STRING(doc._key)`
  conversion if _key comparison operator is used in filter (e.g. `{ id: { lt: "123" }`).

- New paramter `--walking-use-cache` or `Q_WALKING_USE_CACHE`.\
  Set this parameter to true to serve the block walking algorithm from the Redis cache

### Fixed

- `BlockchainTransaction` fields: orig_status_name, status_name, tr_type_name

### Improved

- Fix rare race condition in waitFor

## [0.52.0] - 2022-06-03

### New

- master config `p30`, `p40`, `p42` fields types
- `prev_code_hash` account field
- `allow_latest_inconsistent_data` option in paginated `blockchain` queries:
  > By default there is a delay of realtime data (several seconds) to ensure impossibility of data inserts before the latest accessible cursor.
  > Now it became possible to disable this guarantee and thus - to reduce delay of realtime data by setting this flag to true.
- two config options for reading external subscriptions health messages from Redis channel
    - `subscriptions-health-redis-channel`
    - `subscriptions-health-timeout`

### Fixed

- `blockchain.master_seq_no_range` behavior for edge cases (when boundaries are close to first and/or latests blocks)
  E.g. for `time_start=time_end=now` this function used to return `end<start` but now it returns `end=null`, because a masterblock for end doesn't exist yet.
- `max_shard_gen_utime_string` and `min_shard_gen_utime_string` in `BlockMaster`

### Improved

- faster and more reliable ArangoDB query for `blockchain.master_seq_no_range.end`

### Removed

See the [migration guide](https://docs.everos.dev/evernode-platform/reference/breaking-changes/migration-guides#migrate_stats-1)

Queries:
- `blockchain.workchain_blocks`. Use `blockchain{ blocks }` instead.
- `blockchain.workchain_transactions`. Use `blockchain{ transactions } ` instead.
- `blockchain.account_transactions`. Use `blockchain{ account{ transactions } }` instead.
- `explainQueryAccounts`
- `explainQueryTransactions`
- `explainQueryMessages`
- `explainQueryBlocks`
- `explainQueryBlockSignatures`
- `explainQueryZerostates`
- `getAccountsCount`
- `getTransactionsCount`
- `getAccountsTotalBalance`
- `QueryExplanation` and `SlowReason` types

## [0.51.2] - 2022-05-10

### New

- configuration option `ignore-messages-for-latency` to exclude messages latency from total latency for networks without service messages

## [0.51.1] - 2022-05-05

### Fixed

- joins in subscriptions (e.g. `in_message` and `out_messages` for transactions) for external subscriptions mode

## [0.51.0] - 2022-05-03

### New

- `Subscription.remReceipts` subscription.
- `Query.info.rempEnabled` field.
- `remp` config section.

### Fixed

- `rempReceipts` returns internal server error when redis is inaccessible
- `rempReceipts` subscription terminated q-server if redis disconnected unexpectedly

## [0.50.0] - 2022-04-22

### New

- new `subscriptions-mode` config parameter with three options: `disabled`, `arango` (default), `external` - describes which backend should be used for subscriptions
- new `external` subscriptions mode (publishes filters to Kafka and gets documents from Redis)

### Deprecated

- `use-listeners` config parameter (use `subscriptions-mode` instead)

### Improved

- prettify code:)

## [0.49.1] - 2022-04-07

### Fixed

- Fixed documentation about deprecated and soon to be removed API parts
- Added `init_code_hash` to BlockchainAccount and `ext_in_msg_fee` to BlockchainTransaction types (affected queries are `blockchain {...}`)

## [0.49.0] - 2022-03-29

### New

- New functions:
    - `blockchain { account { messages }}` to fetch account messages
    - `blockchain { block }` to fetch block by hash
    - `blockchain { block_by_seq_no }` to fetch block by (workchain, thread, seq_no) triplet
    - `blockchain { transaction }` to fetch transaction by hash
    - `blockchain { message }` to fetch message by hash

### Fixed

- Fixed `created_at_string` and `status_name` fields resolvers in BlockchainMessage
- Messages subscriptions now ignore patch records


## [0.48.1] - 2022-03-16

### Fix

- Fix `blockchain.account(address).info`

## [0.48.0] - 2022-03-16

### New

- Support for `null` in scalar filter. e.g. `filter: { last_paid: null }`. Means missing filter.
- Add new functions to `blockchain` root api:
    - `account`, allows:
        - to fetch account info (e.g. boc) via `info` field
        - to fetch transaction info via `transactions` (similar to now deprecated `blockchain.account_transactions`)
    - `blocks` (is similar to now deprecated `workchain_blocks`)
    - `transactions` (is similar to now deprecated `workchain_transactions`)

### Deprecation

- `blockchain.workchain_blocks`. Use `blockchain{ blocks }` instead.
- `blockchain.workchain_transactions`. Use `blockchain{ transactions } ` instead.
- `blockchain.account_transactions`. Use `blockchain{ account{ transactions } }` instead.

### Breaking

- In `blockchain.key_blocks` rename `seq_no` argument to `master_seq_no_range`.

### Internal

- Prepare code for messages joins in TBD `blockchain` and `account` messages queries.


## [0.47.1] - 2022-03-02

### Fixed

- `X-Evernode-Expected-Account-Boc-Version` header handler did not handle lowercase version of the header.

## [0.47.0] - 2022-02-28

### New

- Support `X-Evernode-Expected-Account-Boc-Version` header.
  `1` (default) means old version, `2` – new (with `init_code_hash` field).

- Support `boc1` field in accounts collection. `boc` field contains new `2` version,
  `boc1` contains downgraded to `1` version.

- `account.init_code_hash` – account 's initial code hash (when it was deployed).

## [0.46.0] - 2022-02-17

### New
- Add joined fields to `blockchain.account_transactions` and `blockchain.workchain_transactions`:
    - `account`
    - `in_message`
    - `out_messages`

### Deprecated
- `when` argument in all joined fields (for example, transaction.in_message's `when` argument)
- the following root queries:
    - `explainQueryAccounts`
    - `explainQueryTransactions`
    - `explainQueryMessages`
    - `explainQueryBlocks`
    - `explainQueryBlockSignatures`
    - `explainQueryZerostates`
    - `getAccountsCount`
    - `getTransactionsCount`
    - `getAccountsTotalBalance`
- `QueryExplanation` type

Check the deprecation schedule, policy and migration guides for more info
https://tonlabs.gitbook.io/evernode-platform/reference/breaking-changes/deprecation-schedule

### Fixed
- Collection filters should allow incorrect ids in the setup with multiple hot databases. Example affected query: `blocks(filter:{id:{eq:"a"}}) { id }`.

## [0.45.1] - 2022-02-04

### Fixed
- Fix recurring join queries  when trying to fetch non-existent documents

## [0.45.0] - 2021-11-18

### New
- New **`blockchain`** UNSTABLE root query, which features reliable pagination **with cursor** of blocks and transactions:
    - `master_seq_no_range` to transform time range into masterchain seq_no range
    - `key_blocks` - paginate through key blocks
    - `workchain_blocks` with optional filter by thread (former 'shard')
    - `workchain_transactions`
    - `account_transactions`

Later, it will be expanded with messages pagination.

### Optimized
- Without chain ranges verification database the verified boundary now 10 seconds ago instead of 120.

### Fixed
- StatsD reporting now has timeout to tackle with rare freeze problem

## [0.44.5] - 2021-11-15

### Fixed

- Bump apollo-server from 2.16.1 to 2.25.3

## [0.44.4] - 2021-10-25

### Fixed

- diagnostic timeout added to statsD reporting
- "Cannot read property 'length' of null" error

## [0.44.3] - 2021-10-25

### Fix

- q-server didn't write error messages to log

## [0.44.2] - 2021-10-22

### Fix

- subscriptions with joins didn't work
- subscriptions for companion fields (`*_name`, `*_string`) didn't work

## [0.44.1] - 2021-10-22

### Fix

- subscriptions for accounts didn't work

## [0.44.0] - 2021-10-11

### New schema fields
- `file_hash` in block
- `file_hash` and `root_hash` in zerostate
- `ext_in_msg_fee` in message

### API
- API functions sorted in logical order

### Fix
- `gen_software_capabilities` block field is big integer

## [0.43.0] - 2021-09-22

### New schema fields
- `main` (number of masterchain validators) parameter added in ValidatorSet type
- `chain_order` fields added in `blocks`, `transactions`, `messages`
- `chainOrderBoundary` (the boundary before which no data inserts are possible) field added in `info`

### Configuration
- Flexible data sources configuration (including separation/sharding for accounts, blocks, messages/transactions).
  Old data configurations are deprecated now but supported yet. For details see README.
- Option to set max execution time for queries on ArangoDb side
- Option to configure polling period in waitFor queries (queries with timeout)
- Memjs data cache support for hot databases

### Optimizations
- Joins loading optimisations.
- Latency refreshing optimisation.
- Info query optimisation.
- Better jaeger tracing.
- When messages database is sharded, use two collections `messages` and `messages_complement` for queries
- New `qserver.stats.error.internal` StartD counter for internal server errors

### Fixed

- Subscriptions for sharded data sources

## [0.42.1] 2021-08-09

### Fixed

- Q-Server failed on StatsD sending

## [0.42.0] 2021-07-15

### New

- optimizations for queries with `OR` – use two simple sorted queries instead of using `OR` AQL operator.
- `filter-or-conversion` option to select filter OR conversion strategy (see README).
- ESLINT configuration and npm commands `run npm eslint` and `run npm eslint-fix`.

## [0.41.0] 2021-07-08

### New

- `config` config parameter added that allows to specify the configuration via JSON-based config file
- config file reload without restart on `SIGHUP` signal
- optimizations for aggregation queries `MIN` and `MAX` were made – use simple sorted queries instead of `COLLECT AGGREGATE`.
- port q-server code base to TypeScript

## [0.40.0] 2021-06-28

### New

- `slow-queries` config parameter allows specifying how to handle slow queries (see README for
  details).
- **IMPORTANT!** `zerostates` collection must reside in `mut` database (where the `accounts` reside).

### Fixed

- Incorrect sort order result when sorting fields are not included into the result set.
- Query returned more than `limit` records (and exceeded records were sorted wrong).

## [0.39.3] 2021-06-18

### Fixed

- incorrect sort order result when sorting by two or more fields.

## [0.39.2] 2021-06-16

### Fixed

- info query returned incorrect latency

## [0.39.1] 2021-05-26

### Fixed

- info query failed if collections was empty

## [0.39.0] 2021-05-14

### New

- `info` fields
    - `blocksLatency` calculated as now() - max(blocks.gen_utime)
    - `messagesLatency` calculated as now() - max(messages.created_at)
    - `transactionsLatency` calculated as now() - max(transactions.now)
    - `latency` calculated as max(blocks_latency, messages_latency, transactions_latency)
- `statsd-reset-interval` config parameter. Q-Server will recreate statsd socket periodically if
  this parameter is specified. `0` means disabled recreation.

### Fixed

- querying of the `lastBlockTime` and latency fields took a long time over big collections during
  write loads. AQL queries used for max time were simplified (got rid of COLLECT AGGREGATE).

## [0.38.0] 2021-04-26

### New

- Now you can retrieve account's code_hash from messages and transactions in the result set of
  fields: joined account fields were added to messages and transactions: `messages.src_account`
  , `messages.dst_account`, `transaction.account`. Remember, you can not filter by fields of joined
  objects.

### Fixed

- Some queries took a long time for execution. For example `messages` query with
  `dst_transaction` for the external outbound message if `msg_type` wasn't included into the result
  set.

## [0.37.0] 2021-04-19

### New

- `lastBlockTime` field of `info` query returns `MAX(blocks.gen_utime)`. This value is updated in
  realtime.

### Fixed

- counterparties sort order was ascending.

## [0.36.0] 2021-04-13

### New

- `counterpaties` query that allows to retrieve account counterparties, i.e. accounts that the
  account interacted with, sorted by last interaction (internal message between accounts) time
- `counterparties` subscription that allows to get updates in counterparties list.
- `data-counterparties` configuration parameter specifies endpoint to the database with
  counterparties collection.

## [0.35.0] 2021-03-23

### New

- `requests-max-size` config parameter sets limit of request message size in bytes. Default value is
  16384 bytes.

## 0.34.1 – Mar 11, 2021

### Fixed

- Aggregation of fields with negative values.

## 0.34.0 – Mar 2, 2021

### New

- `boc` field in `zerostate` collection.

## 0.33.0 – Feb 25, 2021

### New

- `bits`, `cells` and `public_cells` fields in `accounts` collection representing account used
  storage statistics for storage fee calculation.

## 0.32.0 – Feb 16, 2021

### New

- `qserver.subscription.count` StatsD counter.
- Filters for fields with a hex encoded content (id's, hashes and so on) can be represented in any
  case. Q-Server converts filter values into lower case before use.

## 0.31.2 – Jan 28, 2021

### Fixed

- `notIn` with more than two elements generates wrong AQL condition.

## 0.31.1 – Jan 27, 2021

### Fixed

- `id notIn` was detected as a fast.

## 0.31.0 – Jan 12, 2021

### New

- Fields in the schema are sorted in alphabetical order.
- When the server responds with the timeout termination error, in addition to the error message
  server attaches the reason why this query was detected as a slow.
- `explainQuery*` queries that examine the provided query parameters and return the conclusion – is
  this query fast or potentially slow. In case when the query is marked as slow, the additional
  information is provided about the reasons why this query is slow.

### Fixed

- Before: if query timeout was triggered before the db responded, the client would receive a
  successful result with an empty result set. Now: in this situation the client will receive error "
  request terminated due to timeout".
- Before: Q-Server crashed if statsd endpoint was unavailable. Now: StatsD socket recreates on
  statsd sending error.
- Tailing comma is ignored in ArangoDB configuration string.

## 0.30.0 – Dec 15, 2020

### New

- `info.endpoints` field returns list of alternative endpoints

## 0.29.2 – Nov 13, 2020

### New

- `ZerostateAccount` schema info

## 0.29.1 – Nov 13, 2020

### Fixed

- `zerostates` uses immutable database

## 0.29.0 – Nov 13, 2020

### New

- `zerostates` query to access blockchain Zero State.

## 0.28.7 – Nov 10, 2020

### Fixed

- Update node-fetch version to 2.6.1

## 0.28.6 – Oct 24, 2020

### New

- MemcachedClient: use hashedKey constructed from fingerprint of cold collection sizes
- MemcachedClient: hotUpdate fingerprint on mutator `dropCachedDbInfo`

## 0.28.5 – Oct 20, 2020

### Fixed

- crash when subscription filter is invalid.
- aggregation of empty set failed when it runs over partitioned data.

## 0.28.4 – Oct 19, 2020

### New

- MemcachedClient: by using memjs library

## 0.28.3 – Oct 18, 2020

### Fix

- MaxListenersExceededWarning in case when more than 6 joined objects in result.

## 0.28.2 – Oct 6, 2020

### New

- Size limit for external messages (60000).

## 0.28.1 – Sep 15, 2020

### Fix

- Aggregation functions worked wrong on partitioned data.

## 0.28.0 – Aug 15, 2020

### New

- Request broker that supports new gate-node arch (hot-dbs, cold-cache, cold-dbs).

### Fix

- False execution of subscriptions that had `some_big_int_field: { ne: null }` in filter.

## 0.27.9 – Aug 21, 2020

### Fix

- `acc_type` field in Account expanded with `NonExist` status

## 0.27.8 – Aug 12, 2020

### New

- `mam` mutation `dropCachedDbInfo` to reset cached indexes.

### Fix

- Update indexes retries if index creation has failed on the timeout.
- Basic Debian image updated from "Stretch" to "Buster" to meet dependencies.

## 0.27.7 – Jul 31, 2020

### Fix

- Release resources associated with aborted GraphQL requests.

## 0.27.6 – Jul 27, 2020

### New

- StatsD counter `qserver.start` with additional tag `{version=package.json.version}`.

## 0.27.5 – Jul 23, 2020

### Fix

- Slow detector must detects queries like `FILTER workchain_id == -1 SORT seq_no DESC` as a fast
  query.

## 0.27.4 – Jul 20, 2020

### New

- Field `state_hash` in `accounts` collection

## 0.27.3 – Jul 16, 2020

### New

- Add message tracing at: 1) post request 2) db notification / message has inserted

## 0.27.2 – Jul 8, 2020

### New

- Field `created_by` in `blocks`.

### Optimized

- Query builder generates reduced `RETURN` section according to the result set requested by user.

## 0.27.1 – Jun 16, 2020

### Optimized

- Queries like `{ signatures: { any: { node_id: { in: ["1", "2"] } } } }` generates optimized AQL
  like `(doc.signatures[*].node_id IN @v1) OR (doc.signatures[*].node_id IN @v2)`.

## 0.27.0 – Jun 3, 2020

### New

- Support for signed numbers encoded with strings.
- Field `balance_delta` and `balance_delta_other` of `Transaction`.
- `when` arg to join fields – ability to include joined objects into result set only if some
  conditions met.

  In following example we return `dst_transaction` only for messages with `value` greater than zero:

  ```graphql
  query {
      messages {
          dst_transaction(timeout: 0, when: { value: { gt: "0" } }) {
              id
          }
          value
          dst
      }
  }
  ```

- Unit test infrastructure is now suitable for TDD. It starts q-server and performs graphql queries
  during tests.

  ⚠️ Important to CI: you must run tests in environment correctly configured to start q-server
  connected to valid Arangodb with enough for tests set of data. You can configure q-server using
  env variables due to README.

### Fixed

- Unix time strings now correctly show unix seconds.

## 0.26.3 – May 7, 2020

### New

- Fields `Block.key_field` and `Block.boc`.
- Field `expireAt` in post requests.
- Field `time` in `info` query.
- `src_transaction` will wait only when `messages.created_lt` !== 0 (because there is no transaction
  for such messages).

### Fixed

- master config `p20`, `p21`, `p18` fields types

## 0.26.2 – May 6, 2020

### Fixed

- master config p17 field sizes

## 0.26.1 – May 4, 2020

### Fixed

- Aggregates on nested array fields failed with `value.substr is not function`.
- Slow detector for `MIN` `MAX` aggregates must use a specified field as `order by` to detect fast
  query.
- Indexes reloaded from db first time on demand and then every 1 hour.
- Config p17 stake types.

## 0.26.0 – May 2, 2020

### New

- companion fields `*_string` for fields that holds unix time values
- `timeout` argument (default to 40sec) to all join fields (used to wait joined document in
  condition of eventual consistency)
- companion fields `*_hash` containing BOC root hash for `code`, `data` and `library` fields in
  accounts and messages
- `qserver.query.failed` - statsd counter for failed queries
- `qserver.query.slow` - statsd counter for slow queries
- `qserver.post.count` - statsd counter for node requests
- `qserver.post.failed` - statsd counter for failed node requests
- `Q_KEEP_ALIVE` configuration parameter specify interval in ms of keep alive messages for active
  subscriptions (default 60000).

### Optimized

- array `any` filter with single field `eq` operator optimized to `<param> IN <path-to-field>` AQL
- aggregate with empty filter and single `COUNT` uses `RETURN LENGTH(<collection>)`

### Fixed

- fixed `seq_no` field in `BlockSignatures` (it contained shard ident before), added correct `shard`
  field.
- aggregation functions must return `null` when no data to aggregate (was `[Object object]`)

## 0.25.0 – Apr 17, 2020

### Featured

- Schema graph enhancements
- Filter language enhancements

### Breaking Compatibility

- some ENV configuration variables have renamed (to be prefixed with `Q_`).

### New

- `block` join added to `Message`, `Transaction`, and `BlockSignatures`
- `OR` combination operator in filters
- Added new fields (`gen_utime`, `seq_no`, `workchain_id`, `proof`, `validator_list_hash_short`
  , `catchain_seqno`, `sig_weight`) into `BlockSignatures`
- aggregation queries: `aggregateBlockSignatures`, `aggregateBlocks`, `aggregateTransactions`
  , `aggregateMessages`, `aggregateAccounts`
- `--statsd-tags` (`Q_STATSD_TAGS`) config parameter to specify additional tags

### Fixed

- all configuration env variables changed to be prefixed with `Q_`

## 0.24.9 – Apr 13, 2020

### Fixed

- internal memory optimizations
- jaeger injection format has changed from BINARY to TEXT_MAP

### New

- `shuffle_mc_validators` field to `CatchainConfig` struct (config param 28)
- `new_catchain_ids` field to `ConsensusConfig` struct (config param 29)
- jaeger endpoint without protocol part will use agent instead of collector.

## 0.24.8 – Apr 9, 2020

### Featured

### New

- supported new type of outbound message `dequeueShort` (msg_type: 7): added fields `msg_env_hash`
  , `next_workchain`, `next_addr_pfx`, `import_block_lt` to `OutMsg` type.

## 0.24.7 – Apr 8, 2020

### Featured

StatsD support

### New

- `--statsd-server` parameter (`Q_STATSD_SERVER` env) config option to specify StatsD server address
- `qserver.doc.count`, `qserver.query.count`, `qserver.query.time`, `qserver.query.active` statsd
  metrics

## 0.24.6 – Apr 5, 2020

### Featured

Stability fixes

### Fixed

- slow queries detector use filter and orderBy analysis
- fixed string format for big numbers
- change arangochair dependency to forked version (cause of dropped original repository)
- type of `total_weight` and `weight` fixed to `u64`

## 0.24.5 – Mar 27, 2020

### Featured

Stability fixes

### New

- `operationId` parameter to query methods
- `finishOperations` mutation

### Fixed

- inactive listeners were reduced with help of operation ids
- subscriptions with arrays crash

## 0.24.4 – Mar 20, 2020

### Featured

Scheme enhancements Security fixes

### New

- all big number fields can be optionally parametrized with `format` argument `HEX` (default)
  or `DEC`.
- `Message` contains new joined fields `src_transaction` (from where this message was originated)
  and `dst_transaction` (where this message was handled).
- `--mam-access-keys` and `MAM_ACCESS_KEYS` config to protect mam endpoint.
- all queries and mutations inside single GraphQL request must use the same access key.

### Fixed

- change type of `transaction_id` to string
- `auth` parameter of subscription changed to `accessKey`
- invalid `accessKey` treated by subscribe as a valid key
- all internal errors are logged as is but converted to `Service temporary unavailable` before
  sending to client
- server side stack traces are truncated before sending to client
- waitFor 2 minute limit timeout has been removed

## 0.24.3 – Mar 2, 2020

### Featured

Stability fixes

### New

- `min_shard_gen_utime` and `max_shard_gen_utime` fields in `block.master`

### Fixed

- joined objects returned as `null` if joined object inserted in DB later than parent object.

## 0.24.2 – Feb 19, 2020

### Featured

Ability to set restrictions to accounts for particular access keys

### New

- `accessKey` optional header used instead of `authorization`.
- keys passed to `registerAccessKeys` as structures (instead of strings) and
  include `restrictToAccounts` optional field

### Fixed

- message & transaction ids in `out_msg_descr`

## 0.24.1 – Feb 11, 2020

### New

- `--trace-service` (or `Q_TRACE_SERVICE` env) specify service name that will be used in jaeger.
- `--trace-tags` (or `Q_TRACE_TAGS` env) specify additional tags associated with a spans.

## 0.24.0 - Feb 10, 2020

### Featured

- Auth support

### New

- `--auth-endpoint` (or `AUTH_ENDPOINT` env) config option. Specify address of auth service.
- `authorization` optional header added to specify access token.
- `accessKey` optional parameter added to all GraphQL queries to specify access token in GraphQL
  playground.
- `getManagementAccessKey` query one time management access key.
- `registerAccessKeys` mutation to register account's access keys.
- `revokeAccessKeys` mutation to revoke account's access keys.

## 0.23.0 - Feb 5, 2020

### New

- OpenTracing (jaeger) support
- workchain_id field added alongside with account address to `accounts.workchain_id`
  , `transactions.workchain_id`, `messages.src_workchain_id`, `messages.dst_workchain_id`
- field `prev_key_block_seqno` into `blocks` collection

## 0.22.0 - January 22, 2020

### New

- Support for redirecting slow queries to alternative db connection.
- In scalar operations `undefined` (or missing) value is treated as `null`.

### Fixed

- Skip execution of queries with `false` filter.<|MERGE_RESOLUTION|>--- conflicted
+++ resolved
@@ -2,16 +2,14 @@
 
 All notable changes to this project will be documented in this file.
 
-<<<<<<< HEAD
-## [0.60.0] - 2023-06-07
+## [0.X.0] - 2023-06-07
 
 ### New
 
 - Added BOC parsing for transactions, messages and blocks in `archive` database when user selects
   non parsed fields.
 
-## [0.59.0] - 2023-06-07
-=======
+
 ## [0.62.0] - 2023-07-20
 
 ### New
@@ -54,7 +52,6 @@
 - Latency calculation failed
 
 ## [0.60.0] - 2023-06-21
->>>>>>> 03c23145
 
 ### New
 
