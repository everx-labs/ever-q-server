# Release Notes
All notable changes to this project will be documented in this file.

## 0.25.0 – Apr 17, 2020
### Featured
- Schema graph enhancements
- Filter language enhancements

### Breaking Compatibility
- some ENV configuration variables have renamed (to be prefixed with `Q_`). 

### New
- `block` join added to `Message`, `Transaction`, and `BlockSignatures`
- `OR` combination operator in filters
<<<<<<< HEAD
- aggregation queries: `aggregateBlockSignatures`, `aggregateBlocks`, `aggregateTransactions`, `aggregateMessages`, `aggregateAccounts`
=======
- Added new fields (`gen_utime`, `seq_no`, `workchain_id`, `proof`, `validator_list_hash_short`, `catchain_seqno`, `sig_weight`) into `BlockSignatures` 
>>>>>>> 982e80b5

### Fixed
- all configuration env variables changed to be prefixed with `Q_`

## 0.24.9 – Apr 13, 2020

### Fixed
- internal memory optimizations
- jaeger injection format has changed from BINARY to TEXT_MAP

### New
- `shuffle_mc_validators` field to `CatchainConfig` struct (config param 28)
- `new_catchain_ids` field to `ConsensusConfig` struct (config param 29)
- jaeger endpoint without protocol part will use agent instead of collector.

## 0.24.8 – Apr 9, 2020
### Featured
### New
- supported new type of outbound message `dequeueShort` (msg_type: 7): added fields `msg_env_hash`, `next_workchain`, `next_addr_pfx`, `import_block_lt` to `OutMsg` type.

## 0.24.7 – Apr 8, 2020
### Featured
StatsD support

### New
- `--statsd-server` parameter (`Q_STATSD_SERVER` env) config option to specify StatsD server address
- `qserver.doc.count`, `qserver.query.count`, `qserver.query.time`, `qserver.query.active` statsd metrics  

## 0.24.6 – Apr 5, 2020
### Featured
Stability fixes

### Fixed
- slow queries detector use filter and orderBy analysis
- fixed string format for big numbers
- change arangochair dependency to forked version (cause of dropped original repository)
- type of `total_weight` and `weight` fixed to `u64` 

## 0.24.5 – Mar 27, 2020
### Featured
Stability fixes

### New
- `operationId` parameter to query methods
- `finishOperations` mutation

### Fixed
- inactive listeners were reduced with help of operation ids
- subscriptions with arrays crash

## 0.24.4 – Mar 20, 2020
### Featured
Scheme enhancements
Security fixes

### New
- all big number fields can be optionally parametrized with `format` argument `HEX` (default) or `DEC`.
- `Message` contains new joined fields `src_transaction` (from where this message was originated) and `dst_transaction` (where this message was handled).  
- `--mam-access-keys` and `MAM_ACCESS_KEYS` config to protect mam endpoint.
- all queries and mutations inside single GraphQL request must use the same access key.

### Fixed
- change type of `transaction_id` to string
- `auth` parameter of subscription changed to `accessKey`
- invalid `accessKey` treated by subscribe as a valid key
- all internal errors are logged as is but converted to `Service temporary unavailable` before sending to client
- server side stack traces are truncated before sending to client
- waitFor 2 minute limit timeout has been removed  

## 0.24.3 – Mar 2, 2020
### Featured
Stability fixes

### New
- `min_shard_gen_utime` and `max_shard_gen_utime` fields in `block.master`

### Fixed
- joined objects returned as `null` if joined object inserted in DB later than parent object.   

## 0.24.2 – Feb 19, 2020
### Featured
Ability to set restrictions to accounts for particular access keys

### New
- `accessKey` optional header used instead of `authorization`.
- keys passed to `registerAccessKeys` as structures (instead of strings) and include `restrictToAccounts` optional field

### Fixed
- message & transaction ids in `out_msg_descr`

## 0.24.1 – Feb 11, 2020

### New
- `--trace-service` (or `Q_TRACE_SERVICE` env) specify service name that will be used in jaeger. 
- `--trace-tags` (or `Q_TRACE_TAGS` env) specify additional tags associated with a spans. 

## 0.24.0 - Feb 10, 2020
### Featured
- Auth support

### New
- `--auth-endpoint` (or `AUTH_ENDPOINT` env) config option. Specify address of auth service.
- `authorization` optional header added to specify access token.
- `accessKey` optional parameter added to all GraphQL queries to specify access token in GraphQL playground.
- `getManagementAccessKey` query one time management access key.
- `registerAccessKeys` mutation to register account's access keys. 
- `revokeAccessKeys` mutation to revoke account's access keys. 

## 0.23.0 - Feb 5, 2020

### New
- OpenTracing (jaeger) support
- workchain_id field added alongside with account address to `accounts.workchain_id`, `transactions.workchain_id`, `messages.src_workchain_id`, `messages.dst_workchain_id`
- field `prev_key_block_seqno` into `blocks` collection

## 0.22.0 - January 22, 2020

### New
- Support for redirecting slow queries to alternative db connection.
- In scalar operations `undefined` (or missing) value is treated as `null`.

### Fixed
- Skip execution of queries with `false` filter.<|MERGE_RESOLUTION|>--- conflicted
+++ resolved
@@ -12,11 +12,8 @@
 ### New
 - `block` join added to `Message`, `Transaction`, and `BlockSignatures`
 - `OR` combination operator in filters
-<<<<<<< HEAD
+- Added new fields (`gen_utime`, `seq_no`, `workchain_id`, `proof`, `validator_list_hash_short`, `catchain_seqno`, `sig_weight`) into `BlockSignatures` 
 - aggregation queries: `aggregateBlockSignatures`, `aggregateBlocks`, `aggregateTransactions`, `aggregateMessages`, `aggregateAccounts`
-=======
-- Added new fields (`gen_utime`, `seq_no`, `workchain_id`, `proof`, `validator_list_hash_short`, `catchain_seqno`, `sig_weight`) into `BlockSignatures` 
->>>>>>> 982e80b5
 
 ### Fixed
 - all configuration env variables changed to be prefixed with `Q_`
