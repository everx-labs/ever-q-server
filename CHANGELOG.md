# Release Notes

All notable changes to this project will be documented in this file.

## [0.43.0] 2021-08-30

### New

- Flexible data sources configuration (including separation/sharding for accounts, blocks, messages/transactions).
  Old data configurations are deprecated now but supported yet. For details see README.
<<<<<<< HEAD
- Support for `chain_order` fields in `blocks` and `transactions` and `reliableChainOrderUpperBoundary` (the boundary before which no additions are possible) field in `info`
- Option to set max execution time for queries on ArangoDb side
- Option to configure polling period in waitFor queries (queries with timeout)
- Memjs data cache support for hot databases
- Joins loading optimisations.
- Latency refreshing optimisation.
- Info query optimisation.
- Better jaeger tracing.
- "main" parameter support for ValidatorSet type
- When messages database is sharded, use two collections `messages` and `messages_complement` for queries

### Fixed

- Subscriptions for sharded data sources

=======
- support for `chain_order` fields in `blocks`, `transactions` and `messages`
- new `chainOrderBoundary` (the boundary before which no additions are possible) field in `info`
>>>>>>> 6934dfef

## [0.42.1] 2021-08-09

### Fixed

- Q-Server failed on StatsD sending

## [0.42.0] 2021-07-15

### New

- optimizations for queries with `OR` – use two simple sorted queries instead of using `OR` AQL operator.
- `filter-or-conversion` option to select filter OR conversion strategy (see README).
- ESLINT configuration and npm commands `run npm eslint` and `run npm eslint-fix`.

## [0.41.0] 2021-07-08

### New

- `config` config parameter added that allows to specify the configuration via JSON-based config file
- config file reload without restart on `SIGHUP` signal
- optimizations for aggregation queries `MIN` and `MAX` were made – use simple sorted queries instead of `COLLECT AGGREGATE`.
- port q-server code base to TypeScript

## [0.40.0] 2021-06-28

### New

- `slow-queries` config parameter allows specifying how to handle slow queries (see README for
  details).
- **IMPORTANT!** `zerostates` collection must reside in `mut` database (where the `accounts` reside).

### Fixed

- Incorrect sort order result when sorting fields are not included into the result set.
- Query returned more than `limit` records (and exceeded records were sorted wrong).

## [0.39.3] 2021-06-18

### Fixed

- incorrect sort order result when sorting by two or more fields.

## [0.39.2] 2021-06-16

### Fixed

- info query returned incorrect latency

## [0.39.1] 2021-05-26

### Fixed

- info query failed if collections was empty

## [0.39.0] 2021-05-14

### New

- `info` fields
    - `blocksLatency` calculated as now() - max(blocks.gen_utime)
    - `messagesLatency` calculated as now() - max(messages.created_at)
    - `transactionsLatency` calculated as now() - max(transactions.now)
    - `latency` calculated as max(blocks_latency, messages_latency, transactions_latency)
- `statsd-reset-interval` config parameter. Q-Server will recreate statsd socket periodically if
  this parameter is specified. `0` means disabled recreation.

### Fixed

- querying of the `lastBlockTime` and latency fields took a long time over big collections during
  write loads. AQL queries used for max time were simplified (got rid of COLLECT AGGREGATE).

## [0.38.0] 2021-04-26

### New

- Now you can retrieve account's code_hash from messages and transactions in the result set of
  fields: joined account fields were added to messages and transactions: `messages.src_account`
  , `messages.dst_account`, `transaction.account`. Remember, you can not filter by fields of joined
  objects.

### Fixed

- Some queries took a long time for execution. For example `messages` query with
  `dst_transaction` for the external outbound message if `msg_type` wasn't included into the result
  set.

## [0.37.0] 2021-04-19

### New

- `lastBlockTime` field of `info` query returns `MAX(blocks.gen_utime)`. This value is updated in
  realtime.

### Fixed

- counterparties sort order was ascending.

## [0.36.0] 2021-04-13

### New

- `counterpaties` query that allows to retrieve account counterparties, i.e. accounts that the
  account interacted with, sorted by last interaction (internal message between accounts) time
- `counterparties` subscription that allows to get updates in counterparties list.
- `data-counterparties` configuration parameter specifies endpoint to the database with
  counterparties collection.

## [0.35.0] 2021-03-23

### New

- `requests-max-size` config parameter sets limit of request message size in bytes. Default value is
  16384 bytes.

## 0.34.1 – Mar 11, 2021

### Fixed

- Aggregation of fields with negative values.

## 0.34.0 – Mar 2, 2021

### New

- `boc` field in `zerostate` collection.

## 0.33.0 – Feb 25, 2021

### New

- `bits`, `cells` and `public_cells` fields in `accounts` collection representing account used
  storage statistics for storage fee calculation.

## 0.32.0 – Feb 16, 2021

### New

- `qserver.subscription.count` StatsD counter.
- Filters for fields with a hex encoded content (id's, hashes and so on) can be represented in any
  case. Q-Server converts filter values into lower case before use.

## 0.31.2 – Jan 28, 2021

### Fixed

- `notIn` with more than two elements generates wrong AQL condition.

## 0.31.1 – Jan 27, 2021

### Fixed

- `id notIn` was detected as a fast.

## 0.31.0 – Jan 12, 2021

### New

- Fields in the schema are sorted in alphabetical order.
- When the server responds with the timeout termination error, in addition to the error message
  server attaches the reason why this query was detected as a slow.
- `explainQuery*` queries that examine the provided query parameters and return the conclusion – is
  this query fast or potentially slow. In case when the query is marked as slow, the additional
  information is provided about the reasons why this query is slow.

### Fixed

- Before: if query timeout was triggered before the db responded, the client would receive a
  successful result with an empty result set. Now: in this situation the client will receive error "
  request terminated due to timeout".
- Before: Q-Server crashed if statsd endpoint was unavailable. Now: StatsD socket recreates on
  statsd sending error.
- Tailing comma is ignored in ArangoDB configuration string.

## 0.30.0 – Dec 15, 2020

### New

- `info.endpoints` field returns list of alternative endpoints

## 0.29.2 – Nov 13, 2020

### New

- `ZerostateAccount` schema info

## 0.29.1 – Nov 13, 2020

### Fixed

- `zerostates` uses immutable database

## 0.29.0 – Nov 13, 2020

### New

- `zerostates` query to access blockchain Zero State.

## 0.28.7 – Nov 10, 2020

### Fixed

- Update node-fetch version to 2.6.1

## 0.28.6 – Oct 24, 2020

### New

- MemcachedClient: use hashedKey constructed from fingerprint of cold collection sizes
- MemcachedClient: hotUpdate fingerprint on mutator `dropCachedDbInfo`

## 0.28.5 – Oct 20, 2020

### Fixed

- crash when subscription filter is invalid.
- aggregation of empty set failed when it runs over partitioned data.

## 0.28.4 – Oct 19, 2020

### New

- MemcachedClient: by using memjs library

## 0.28.3 – Oct 18, 2020

### Fix

- MaxListenersExceededWarning in case when more than 6 joined objects in result.

## 0.28.2 – Oct 6, 2020

### New

- Size limit for external messages (60000).

## 0.28.1 – Sep 15, 2020

### Fix

- Aggregation functions worked wrong on partitioned data.

## 0.28.0 – Aug 15, 2020

### New

- Request broker that supports new gate-node arch (hot-dbs, cold-cache, cold-dbs).

### Fix

- False execution of subscriptions that had `some_big_int_field: { ne: null }` in filter.

## 0.27.9 – Aug 21, 2020

### Fix

- `acc_type` field in Account expanded with `NonExist` status

## 0.27.8 – Aug 12, 2020

### New

- `mam` mutation `dropCachedDbInfo` to reset cached indexes.

### Fix

- Update indexes retries if index creation has failed on the timeout.
- Basic Debian image updated from "Stretch" to "Buster" to meet dependencies.

## 0.27.7 – Jul 31, 2020

### Fix

- Release resources associated with aborted GraphQL requests.

## 0.27.6 – Jul 27, 2020

### New

- StatsD counter `qserver.start` with additional tag `{version=package.json.version}`.

## 0.27.5 – Jul 23, 2020

### Fix

- Slow detector must detects queries like `FILTER workchain_id == -1 SORT seq_no DESC` as a fast
  query.

## 0.27.4 – Jul 20, 2020

### New

- Field `state_hash` in `accounts` collection

## 0.27.3 – Jul 16, 2020

### New

- Add message tracing at: 1) post request 2) db notification / message has inserted

## 0.27.2 – Jul 8, 2020

### New

- Field `created_by` in `blocks`.

### Optimized

- Query builder generates reduced `RETURN` section according to the result set requested by user.

## 0.27.1 – Jun 16, 2020

### Optimized

- Queries like `{ signatures: { any: { node_id: { in: ["1", "2"] } } } }` generates optimized AQL
  like `(doc.signatures[*].node_id IN @v1) OR (doc.signatures[*].node_id IN @v2)`.

## 0.27.0 – Jun 3, 2020

### New

- Support for signed numbers encoded with strings.
- Field `balance_delta` and `balance_delta_other` of `Transaction`.
- `when` arg to join fields – ability to include joined objects into result set only if some
  conditions met.

  In following example we return `dst_transaction` only for messages with `value` greater than zero:

  ```graphql
  query { 
      messages { 
          dst_transaction(timeout: 0, when: { value: { gt: "0" } }) {
              id 
          } 
          value
          dst
      }
  }
  ```

- Unit test infrastructure is now suitable for TDD. It starts q-server and performs graphql queries
  during tests.

  ⚠️ Important to CI: you must run tests in environment correctly configured to start q-server
  connected to valid Arangodb with enough for tests set of data. You can configure q-server using
  env variables due to README.

### Fixed

- Unix time strings now correctly show unix seconds.

## 0.26.3 – May 7, 2020

### New

- Fields `Block.key_field` and `Block.boc`.
- Field `expireAt` in post requests.
- Field `time` in `info` query.
- `src_transaction` will wait only when `messages.created_lt` !== 0 (because there is no transaction
  for such messages).

### Fixed

- master config `p20`, `p21`, `p18` fields types

## 0.26.2 – May 6, 2020

### Fixed

- master config p17 field sizes

## 0.26.1 – May 4, 2020

### Fixed

- Aggregates on nested array fields failed with `value.substr is not function`.
- Slow detector for `MIN` `MAX` aggregates must use a specified field as `order by` to detect fast
  query.
- Indexes reloaded from db first time on demand and then every 1 hour.
- Config p17 stake types.

## 0.26.0 – May 2, 2020

### New

- companion fields `*_string` for fields that holds unix time values
- `timeout` argument (default to 40sec) to all join fields (used to wait joined document in
  condition of eventual consistency)
- companion fields `*_hash` containing BOC root hash for `code`, `data` and `library` fields in
  accounts and messages
- `qserver.query.failed` - statsd counter for failed queries
- `qserver.query.slow` - statsd counter for slow queries
- `qserver.post.count` - statsd counter for node requests
- `qserver.post.failed` - statsd counter for failed node requests
- `Q_KEEP_ALIVE` configuration parameter specify interval in ms of keep alive messages for active
  subscriptions (default 60000).

### Optimized

- array `any` filter with single field `eq` operator optimized to `<param> IN <path-to-field>` AQL
- aggregate with empty filter and single `COUNT` uses `RETURN LENGTH(<collection>)`

### Fixed

- fixed `seq_no` field in `BlockSignatures` (it contained shard ident before), added correct `shard`
  field.
- aggregation functions must return `null` when no data to aggregate (was `[Object object]`)

## 0.25.0 – Apr 17, 2020

### Featured

- Schema graph enhancements
- Filter language enhancements

### Breaking Compatibility

- some ENV configuration variables have renamed (to be prefixed with `Q_`).

### New

- `block` join added to `Message`, `Transaction`, and `BlockSignatures`
- `OR` combination operator in filters
- Added new fields (`gen_utime`, `seq_no`, `workchain_id`, `proof`, `validator_list_hash_short`
  , `catchain_seqno`, `sig_weight`) into `BlockSignatures`
- aggregation queries: `aggregateBlockSignatures`, `aggregateBlocks`, `aggregateTransactions`
  , `aggregateMessages`, `aggregateAccounts`
- `--statsd-tags` (`Q_STATSD_TAGS`) config parameter to specify additional tags

### Fixed

- all configuration env variables changed to be prefixed with `Q_`

## 0.24.9 – Apr 13, 2020

### Fixed

- internal memory optimizations
- jaeger injection format has changed from BINARY to TEXT_MAP

### New

- `shuffle_mc_validators` field to `CatchainConfig` struct (config param 28)
- `new_catchain_ids` field to `ConsensusConfig` struct (config param 29)
- jaeger endpoint without protocol part will use agent instead of collector.

## 0.24.8 – Apr 9, 2020

### Featured

### New

- supported new type of outbound message `dequeueShort` (msg_type: 7): added fields `msg_env_hash`
  , `next_workchain`, `next_addr_pfx`, `import_block_lt` to `OutMsg` type.

## 0.24.7 – Apr 8, 2020

### Featured

StatsD support

### New

- `--statsd-server` parameter (`Q_STATSD_SERVER` env) config option to specify StatsD server address
- `qserver.doc.count`, `qserver.query.count`, `qserver.query.time`, `qserver.query.active` statsd
  metrics

## 0.24.6 – Apr 5, 2020

### Featured

Stability fixes

### Fixed

- slow queries detector use filter and orderBy analysis
- fixed string format for big numbers
- change arangochair dependency to forked version (cause of dropped original repository)
- type of `total_weight` and `weight` fixed to `u64`

## 0.24.5 – Mar 27, 2020

### Featured

Stability fixes

### New

- `operationId` parameter to query methods
- `finishOperations` mutation

### Fixed

- inactive listeners were reduced with help of operation ids
- subscriptions with arrays crash

## 0.24.4 – Mar 20, 2020

### Featured

Scheme enhancements Security fixes

### New

- all big number fields can be optionally parametrized with `format` argument `HEX` (default)
  or `DEC`.
- `Message` contains new joined fields `src_transaction` (from where this message was originated)
  and `dst_transaction` (where this message was handled).
- `--mam-access-keys` and `MAM_ACCESS_KEYS` config to protect mam endpoint.
- all queries and mutations inside single GraphQL request must use the same access key.

### Fixed

- change type of `transaction_id` to string
- `auth` parameter of subscription changed to `accessKey`
- invalid `accessKey` treated by subscribe as a valid key
- all internal errors are logged as is but converted to `Service temporary unavailable` before
  sending to client
- server side stack traces are truncated before sending to client
- waitFor 2 minute limit timeout has been removed

## 0.24.3 – Mar 2, 2020

### Featured

Stability fixes

### New

- `min_shard_gen_utime` and `max_shard_gen_utime` fields in `block.master`

### Fixed

- joined objects returned as `null` if joined object inserted in DB later than parent object.

## 0.24.2 – Feb 19, 2020

### Featured

Ability to set restrictions to accounts for particular access keys

### New

- `accessKey` optional header used instead of `authorization`.
- keys passed to `registerAccessKeys` as structures (instead of strings) and
  include `restrictToAccounts` optional field

### Fixed

- message & transaction ids in `out_msg_descr`

## 0.24.1 – Feb 11, 2020

### New

- `--trace-service` (or `Q_TRACE_SERVICE` env) specify service name that will be used in jaeger.
- `--trace-tags` (or `Q_TRACE_TAGS` env) specify additional tags associated with a spans.

## 0.24.0 - Feb 10, 2020

### Featured

- Auth support

### New

- `--auth-endpoint` (or `AUTH_ENDPOINT` env) config option. Specify address of auth service.
- `authorization` optional header added to specify access token.
- `accessKey` optional parameter added to all GraphQL queries to specify access token in GraphQL
  playground.
- `getManagementAccessKey` query one time management access key.
- `registerAccessKeys` mutation to register account's access keys.
- `revokeAccessKeys` mutation to revoke account's access keys.

## 0.23.0 - Feb 5, 2020

### New

- OpenTracing (jaeger) support
- workchain_id field added alongside with account address to `accounts.workchain_id`
  , `transactions.workchain_id`, `messages.src_workchain_id`, `messages.dst_workchain_id`
- field `prev_key_block_seqno` into `blocks` collection

## 0.22.0 - January 22, 2020

### New

- Support for redirecting slow queries to alternative db connection.
- In scalar operations `undefined` (or missing) value is treated as `null`.

### Fixed

- Skip execution of queries with `false` filter.<|MERGE_RESOLUTION|>--- conflicted
+++ resolved
@@ -8,8 +8,8 @@
 
 - Flexible data sources configuration (including separation/sharding for accounts, blocks, messages/transactions).
   Old data configurations are deprecated now but supported yet. For details see README.
-<<<<<<< HEAD
-- Support for `chain_order` fields in `blocks` and `transactions` and `reliableChainOrderUpperBoundary` (the boundary before which no additions are possible) field in `info`
+- Support for `chain_order` fields in `blocks`, `transactions`, `messages`
+- New `reliableChainOrderUpperBoundary` (the boundary before which no additions are possible) field in `info`
 - Option to set max execution time for queries on ArangoDb side
 - Option to configure polling period in waitFor queries (queries with timeout)
 - Memjs data cache support for hot databases
@@ -23,11 +23,6 @@
 ### Fixed
 
 - Subscriptions for sharded data sources
-
-=======
-- support for `chain_order` fields in `blocks`, `transactions` and `messages`
-- new `chainOrderBoundary` (the boundary before which no additions are possible) field in `info`
->>>>>>> 6934dfef
 
 ## [0.42.1] 2021-08-09
 
