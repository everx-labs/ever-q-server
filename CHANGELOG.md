# Release Notes

All notable changes to this project will be documented in this file.

<<<<<<< HEAD
### New

- master config `p30`, `p40`, `p42` fields types
- `prev_code_hash` account field
=======
## [0.52.0] - 2022-06-03

### New

- `allow_latest_inconsistent_data` option in paginated `blockchain` queries:
  > By default there a delay of realtime data to ensure impossibility of data inserts before latest accessible cursor. It is possible to disable this guarantee and to reduce delay of realtime data by setting this flag to true.

### Fixed

- `blockchain.master_seq_no_range` behavior for edge cases (when boundaries are close to first and/or latests blocks)

### Improved

- more performant query for `blockchain.master_seq_no_range.end`
>>>>>>> e4dfa803

## [0.51.2] - 2022-05-10

### New

- configuration option `ignore-messages-for-latency` to exclude messages latency from total latency for networks without service messages

## [0.51.1] - 2022-05-05

### Fixed

- joins in subscriptions (e.g. `in_message` and `out_messages` for transactions) for external subscriptions mode

## [0.51.0] - 2022-05-03

### New

- `Subscription.remReceipts` subscription.
- `Query.info.rempEnabled` field.
- `remp` config section.

### Fixed

- `rempReceipts` returns internal server error when redis is inaccessible
- `rempReceipts` subscription terminated q-server if redis disconnected unexpectedly

## [0.50.0] - 2022-04-22

### New

- new `subscriptions-mode` config parameter with three options: `disabled`, `arango` (default), `external` - describes which backend should be used for subscriptions
- new `external` subscriptions mode (publishes filters to Kafka and gets documents from Redis)

### Deprecated

- `use-listeners` config parameter (use `subscriptions-mode` instead)

### Improved

- prettify code:)

## [0.49.1] - 2022-04-07

### Fixed

- Fixed documentation about deprecated and soon to be removed API parts
- Added `init_code_hash` to BlockchainAccount and `ext_in_msg_fee` to BlockchainTransaction types (affected queries are `blockchain {...}`)

## [0.49.0] - 2022-03-29

### New

- New functions:
    - `blockchain { account { messages }}` to fetch account messages
    - `blockchain { block }` to fetch block by hash
    - `blockchain { block_by_seq_no }` to fetch block by (workchain, thread, seq_no) triplet
    - `blockchain { transaction }` to fetch transaction by hash
    - `blockchain { message }` to fetch message by hash

### Fixed

- Fixed `created_at_string` and `status_name` fields resolvers in BlockchainMessage
- Messages subscriptions now ignore patch records


## [0.48.1] - 2022-03-16

### Fix

- Fix `blockchain.account(address).info`

## [0.48.0] - 2022-03-16

### New

- Support for `null` in scalar filter. e.g. `filter: { last_paid: null }`. Means missing filter.
- Add new functions to `blockchain` root api:
    - `account`, allows:
        - to fetch account info (e.g. boc) via `info` field
        - to fetch transaction info via `transactions` (similar to now deprecated `blockchain.account_transactions`)
    - `blocks` (is similar to now deprecated `workchain_blocks`)
    - `transactions` (is similar to now deprecated `workchain_transactions`)

### Deprecation

- `blockchain.workchain_blocks`. Use `blockchain{ blocks }` instead.
- `blockchain.workchain_transactions`. Use `blockchain{ transactions } ` instead.
- `blockchain.account_transactions`. Use `blockchain{ account{ transactions } }` instead.

### Breaking

- In `blockchain.key_blocks` rename `seq_no` argument to `master_seq_no_range`.

### Internal

- Prepare code for messages joins in TBD `blockchain` and `account` messages queries.


## [0.47.1] - 2022-03-02

### Fixed

- `X-Evernode-Expected-Account-Boc-Version` header handler did not handle lowercase version of the header.

## [0.47.0] - 2022-02-28

### New

- Support `X-Evernode-Expected-Account-Boc-Version` header.
  `1` (default) means old version, `2` – new (with `init_code_hash` field).

- Support `boc1` field in accounts collection. `boc` field contains new `2` version,
  `boc1` contains downgraded to `1` version.

- `account.init_code_hash` – account 's initial code hash (when it was deployed).

## [0.46.0] - 2022-02-17

### New
- Add joined fields to `blockchain.account_transactions` and `blockchain.workchain_transactions`:
    - `account`
    - `in_message`
    - `out_messages`

### Deprecated
- `when` argument in all joined fields (for example, transaction.in_message's `when` argument)
- the following root queries:
    - `explainQueryAccounts`
    - `explainQueryTransactions`
    - `explainQueryMessages`
    - `explainQueryBlocks`
    - `explainQueryBlockSignatures`
    - `explainQueryZerostates`
    - `getAccountsCount`
    - `getTransactionsCount`
    - `getAccountsTotalBalance`
- `QueryExplanation` type

Check the deprecation schedule, policy and migration guides for more info
https://tonlabs.gitbook.io/evernode-platform/reference/breaking-changes/deprecation-schedule

### Fixed
- Collection filters should allow incorrect ids in the setup with multiple hot databases. Example affected query: `blocks(filter:{id:{eq:"a"}}) { id }`.

## [0.45.1] - 2022-02-04

### Fixed
- Fix recurring join queries  when trying to fetch non-existent documents

## [0.45.0] - 2021-11-18

### New
- New **`blockchain`** UNSTABLE root query, which features reliable pagination **with cursor** of blocks and transactions:
    - `master_seq_no_range` to transform time range into masterchain seq_no range
    - `key_blocks` - paginate through key blocks
    - `workchain_blocks` with optional filter by thread (former 'shard')
    - `workchain_transactions`
    - `account_transactions`

Later, it will be expanded with messages pagination.

### Optimized
- Without chain ranges verification database the verified boundary now 10 seconds ago instead of 120.

### Fixed
- StatsD reporting now has timeout to tackle with rare freeze problem

## [0.44.5] - 2021-11-15

### Fixed

- Bump apollo-server from 2.16.1 to 2.25.3

## [0.44.4] - 2021-10-25

### Fixed

- diagnostic timeout added to statsD reporting
- "Cannot read property 'length' of null" error

## [0.44.3] - 2021-10-25

### Fix

- q-server didn't write error messages to log

## [0.44.2] - 2021-10-22

### Fix

- subscriptions with joins didn't work
- subscriptions for companion fields (`*_name`, `*_string`) didn't work

## [0.44.1] - 2021-10-22

### Fix

- subscriptions for accounts didn't work

## [0.44.0] - 2021-10-11

### New schema fields
- `file_hash` in block
- `file_hash` and `root_hash` in zerostate
- `ext_in_msg_fee` in message

### API
- API functions sorted in logical order

### Fix
- `gen_software_capabilities` block field is big integer

## [0.43.0] - 2021-09-22

### New schema fields
- `main` (number of masterchain validators) parameter added in ValidatorSet type
- `chain_order` fields added in `blocks`, `transactions`, `messages`
- `chainOrderBoundary` (the boundary before which no data inserts are possible) field added in `info`

### Configuration
- Flexible data sources configuration (including separation/sharding for accounts, blocks, messages/transactions).
  Old data configurations are deprecated now but supported yet. For details see README.
- Option to set max execution time for queries on ArangoDb side
- Option to configure polling period in waitFor queries (queries with timeout)
- Memjs data cache support for hot databases

### Optimizations
- Joins loading optimisations.
- Latency refreshing optimisation.
- Info query optimisation.
- Better jaeger tracing.
- When messages database is sharded, use two collections `messages` and `messages_complement` for queries
- New `qserver.stats.error.internal` StartD counter for internal server errors

### Fixed

- Subscriptions for sharded data sources

## [0.42.1] 2021-08-09

### Fixed

- Q-Server failed on StatsD sending

## [0.42.0] 2021-07-15

### New

- optimizations for queries with `OR` – use two simple sorted queries instead of using `OR` AQL operator.
- `filter-or-conversion` option to select filter OR conversion strategy (see README).
- ESLINT configuration and npm commands `run npm eslint` and `run npm eslint-fix`.

## [0.41.0] 2021-07-08

### New

- `config` config parameter added that allows to specify the configuration via JSON-based config file
- config file reload without restart on `SIGHUP` signal
- optimizations for aggregation queries `MIN` and `MAX` were made – use simple sorted queries instead of `COLLECT AGGREGATE`.
- port q-server code base to TypeScript

## [0.40.0] 2021-06-28

### New

- `slow-queries` config parameter allows specifying how to handle slow queries (see README for
  details).
- **IMPORTANT!** `zerostates` collection must reside in `mut` database (where the `accounts` reside).

### Fixed

- Incorrect sort order result when sorting fields are not included into the result set.
- Query returned more than `limit` records (and exceeded records were sorted wrong).

## [0.39.3] 2021-06-18

### Fixed

- incorrect sort order result when sorting by two or more fields.

## [0.39.2] 2021-06-16

### Fixed

- info query returned incorrect latency

## [0.39.1] 2021-05-26

### Fixed

- info query failed if collections was empty

## [0.39.0] 2021-05-14

### New

- `info` fields
    - `blocksLatency` calculated as now() - max(blocks.gen_utime)
    - `messagesLatency` calculated as now() - max(messages.created_at)
    - `transactionsLatency` calculated as now() - max(transactions.now)
    - `latency` calculated as max(blocks_latency, messages_latency, transactions_latency)
- `statsd-reset-interval` config parameter. Q-Server will recreate statsd socket periodically if
  this parameter is specified. `0` means disabled recreation.

### Fixed

- querying of the `lastBlockTime` and latency fields took a long time over big collections during
  write loads. AQL queries used for max time were simplified (got rid of COLLECT AGGREGATE).

## [0.38.0] 2021-04-26

### New

- Now you can retrieve account's code_hash from messages and transactions in the result set of
  fields: joined account fields were added to messages and transactions: `messages.src_account`
  , `messages.dst_account`, `transaction.account`. Remember, you can not filter by fields of joined
  objects.

### Fixed

- Some queries took a long time for execution. For example `messages` query with
  `dst_transaction` for the external outbound message if `msg_type` wasn't included into the result
  set.

## [0.37.0] 2021-04-19

### New

- `lastBlockTime` field of `info` query returns `MAX(blocks.gen_utime)`. This value is updated in
  realtime.

### Fixed

- counterparties sort order was ascending.

## [0.36.0] 2021-04-13

### New

- `counterpaties` query that allows to retrieve account counterparties, i.e. accounts that the
  account interacted with, sorted by last interaction (internal message between accounts) time
- `counterparties` subscription that allows to get updates in counterparties list.
- `data-counterparties` configuration parameter specifies endpoint to the database with
  counterparties collection.

## [0.35.0] 2021-03-23

### New

- `requests-max-size` config parameter sets limit of request message size in bytes. Default value is
  16384 bytes.

## 0.34.1 – Mar 11, 2021

### Fixed

- Aggregation of fields with negative values.

## 0.34.0 – Mar 2, 2021

### New

- `boc` field in `zerostate` collection.

## 0.33.0 – Feb 25, 2021

### New

- `bits`, `cells` and `public_cells` fields in `accounts` collection representing account used
  storage statistics for storage fee calculation.

## 0.32.0 – Feb 16, 2021

### New

- `qserver.subscription.count` StatsD counter.
- Filters for fields with a hex encoded content (id's, hashes and so on) can be represented in any
  case. Q-Server converts filter values into lower case before use.

## 0.31.2 – Jan 28, 2021

### Fixed

- `notIn` with more than two elements generates wrong AQL condition.

## 0.31.1 – Jan 27, 2021

### Fixed

- `id notIn` was detected as a fast.

## 0.31.0 – Jan 12, 2021

### New

- Fields in the schema are sorted in alphabetical order.
- When the server responds with the timeout termination error, in addition to the error message
  server attaches the reason why this query was detected as a slow.
- `explainQuery*` queries that examine the provided query parameters and return the conclusion – is
  this query fast or potentially slow. In case when the query is marked as slow, the additional
  information is provided about the reasons why this query is slow.

### Fixed

- Before: if query timeout was triggered before the db responded, the client would receive a
  successful result with an empty result set. Now: in this situation the client will receive error "
  request terminated due to timeout".
- Before: Q-Server crashed if statsd endpoint was unavailable. Now: StatsD socket recreates on
  statsd sending error.
- Tailing comma is ignored in ArangoDB configuration string.

## 0.30.0 – Dec 15, 2020

### New

- `info.endpoints` field returns list of alternative endpoints

## 0.29.2 – Nov 13, 2020

### New

- `ZerostateAccount` schema info

## 0.29.1 – Nov 13, 2020

### Fixed

- `zerostates` uses immutable database

## 0.29.0 – Nov 13, 2020

### New

- `zerostates` query to access blockchain Zero State.

## 0.28.7 – Nov 10, 2020

### Fixed

- Update node-fetch version to 2.6.1

## 0.28.6 – Oct 24, 2020

### New

- MemcachedClient: use hashedKey constructed from fingerprint of cold collection sizes
- MemcachedClient: hotUpdate fingerprint on mutator `dropCachedDbInfo`

## 0.28.5 – Oct 20, 2020

### Fixed

- crash when subscription filter is invalid.
- aggregation of empty set failed when it runs over partitioned data.

## 0.28.4 – Oct 19, 2020

### New

- MemcachedClient: by using memjs library

## 0.28.3 – Oct 18, 2020

### Fix

- MaxListenersExceededWarning in case when more than 6 joined objects in result.

## 0.28.2 – Oct 6, 2020

### New

- Size limit for external messages (60000).

## 0.28.1 – Sep 15, 2020

### Fix

- Aggregation functions worked wrong on partitioned data.

## 0.28.0 – Aug 15, 2020

### New

- Request broker that supports new gate-node arch (hot-dbs, cold-cache, cold-dbs).

### Fix

- False execution of subscriptions that had `some_big_int_field: { ne: null }` in filter.

## 0.27.9 – Aug 21, 2020

### Fix

- `acc_type` field in Account expanded with `NonExist` status

## 0.27.8 – Aug 12, 2020

### New

- `mam` mutation `dropCachedDbInfo` to reset cached indexes.

### Fix

- Update indexes retries if index creation has failed on the timeout.
- Basic Debian image updated from "Stretch" to "Buster" to meet dependencies.

## 0.27.7 – Jul 31, 2020

### Fix

- Release resources associated with aborted GraphQL requests.

## 0.27.6 – Jul 27, 2020

### New

- StatsD counter `qserver.start` with additional tag `{version=package.json.version}`.

## 0.27.5 – Jul 23, 2020

### Fix

- Slow detector must detects queries like `FILTER workchain_id == -1 SORT seq_no DESC` as a fast
  query.

## 0.27.4 – Jul 20, 2020

### New

- Field `state_hash` in `accounts` collection

## 0.27.3 – Jul 16, 2020

### New

- Add message tracing at: 1) post request 2) db notification / message has inserted

## 0.27.2 – Jul 8, 2020

### New

- Field `created_by` in `blocks`.

### Optimized

- Query builder generates reduced `RETURN` section according to the result set requested by user.

## 0.27.1 – Jun 16, 2020

### Optimized

- Queries like `{ signatures: { any: { node_id: { in: ["1", "2"] } } } }` generates optimized AQL
  like `(doc.signatures[*].node_id IN @v1) OR (doc.signatures[*].node_id IN @v2)`.

## 0.27.0 – Jun 3, 2020

### New

- Support for signed numbers encoded with strings.
- Field `balance_delta` and `balance_delta_other` of `Transaction`.
- `when` arg to join fields – ability to include joined objects into result set only if some
  conditions met.

  In following example we return `dst_transaction` only for messages with `value` greater than zero:

  ```graphql
  query {
      messages {
          dst_transaction(timeout: 0, when: { value: { gt: "0" } }) {
              id
          }
          value
          dst
      }
  }
  ```

- Unit test infrastructure is now suitable for TDD. It starts q-server and performs graphql queries
  during tests.

  ⚠️ Important to CI: you must run tests in environment correctly configured to start q-server
  connected to valid Arangodb with enough for tests set of data. You can configure q-server using
  env variables due to README.

### Fixed

- Unix time strings now correctly show unix seconds.

## 0.26.3 – May 7, 2020

### New

- Fields `Block.key_field` and `Block.boc`.
- Field `expireAt` in post requests.
- Field `time` in `info` query.
- `src_transaction` will wait only when `messages.created_lt` !== 0 (because there is no transaction
  for such messages).

### Fixed

- master config `p20`, `p21`, `p18` fields types

## 0.26.2 – May 6, 2020

### Fixed

- master config p17 field sizes

## 0.26.1 – May 4, 2020

### Fixed

- Aggregates on nested array fields failed with `value.substr is not function`.
- Slow detector for `MIN` `MAX` aggregates must use a specified field as `order by` to detect fast
  query.
- Indexes reloaded from db first time on demand and then every 1 hour.
- Config p17 stake types.

## 0.26.0 – May 2, 2020

### New

- companion fields `*_string` for fields that holds unix time values
- `timeout` argument (default to 40sec) to all join fields (used to wait joined document in
  condition of eventual consistency)
- companion fields `*_hash` containing BOC root hash for `code`, `data` and `library` fields in
  accounts and messages
- `qserver.query.failed` - statsd counter for failed queries
- `qserver.query.slow` - statsd counter for slow queries
- `qserver.post.count` - statsd counter for node requests
- `qserver.post.failed` - statsd counter for failed node requests
- `Q_KEEP_ALIVE` configuration parameter specify interval in ms of keep alive messages for active
  subscriptions (default 60000).

### Optimized

- array `any` filter with single field `eq` operator optimized to `<param> IN <path-to-field>` AQL
- aggregate with empty filter and single `COUNT` uses `RETURN LENGTH(<collection>)`

### Fixed

- fixed `seq_no` field in `BlockSignatures` (it contained shard ident before), added correct `shard`
  field.
- aggregation functions must return `null` when no data to aggregate (was `[Object object]`)

## 0.25.0 – Apr 17, 2020

### Featured

- Schema graph enhancements
- Filter language enhancements

### Breaking Compatibility

- some ENV configuration variables have renamed (to be prefixed with `Q_`).

### New

- `block` join added to `Message`, `Transaction`, and `BlockSignatures`
- `OR` combination operator in filters
- Added new fields (`gen_utime`, `seq_no`, `workchain_id`, `proof`, `validator_list_hash_short`
  , `catchain_seqno`, `sig_weight`) into `BlockSignatures`
- aggregation queries: `aggregateBlockSignatures`, `aggregateBlocks`, `aggregateTransactions`
  , `aggregateMessages`, `aggregateAccounts`
- `--statsd-tags` (`Q_STATSD_TAGS`) config parameter to specify additional tags

### Fixed

- all configuration env variables changed to be prefixed with `Q_`

## 0.24.9 – Apr 13, 2020

### Fixed

- internal memory optimizations
- jaeger injection format has changed from BINARY to TEXT_MAP

### New

- `shuffle_mc_validators` field to `CatchainConfig` struct (config param 28)
- `new_catchain_ids` field to `ConsensusConfig` struct (config param 29)
- jaeger endpoint without protocol part will use agent instead of collector.

## 0.24.8 – Apr 9, 2020

### Featured

### New

- supported new type of outbound message `dequeueShort` (msg_type: 7): added fields `msg_env_hash`
  , `next_workchain`, `next_addr_pfx`, `import_block_lt` to `OutMsg` type.

## 0.24.7 – Apr 8, 2020

### Featured

StatsD support

### New

- `--statsd-server` parameter (`Q_STATSD_SERVER` env) config option to specify StatsD server address
- `qserver.doc.count`, `qserver.query.count`, `qserver.query.time`, `qserver.query.active` statsd
  metrics

## 0.24.6 – Apr 5, 2020

### Featured

Stability fixes

### Fixed

- slow queries detector use filter and orderBy analysis
- fixed string format for big numbers
- change arangochair dependency to forked version (cause of dropped original repository)
- type of `total_weight` and `weight` fixed to `u64`

## 0.24.5 – Mar 27, 2020

### Featured

Stability fixes

### New

- `operationId` parameter to query methods
- `finishOperations` mutation

### Fixed

- inactive listeners were reduced with help of operation ids
- subscriptions with arrays crash

## 0.24.4 – Mar 20, 2020

### Featured

Scheme enhancements Security fixes

### New

- all big number fields can be optionally parametrized with `format` argument `HEX` (default)
  or `DEC`.
- `Message` contains new joined fields `src_transaction` (from where this message was originated)
  and `dst_transaction` (where this message was handled).
- `--mam-access-keys` and `MAM_ACCESS_KEYS` config to protect mam endpoint.
- all queries and mutations inside single GraphQL request must use the same access key.

### Fixed

- change type of `transaction_id` to string
- `auth` parameter of subscription changed to `accessKey`
- invalid `accessKey` treated by subscribe as a valid key
- all internal errors are logged as is but converted to `Service temporary unavailable` before
  sending to client
- server side stack traces are truncated before sending to client
- waitFor 2 minute limit timeout has been removed

## 0.24.3 – Mar 2, 2020

### Featured

Stability fixes

### New

- `min_shard_gen_utime` and `max_shard_gen_utime` fields in `block.master`

### Fixed

- joined objects returned as `null` if joined object inserted in DB later than parent object.

## 0.24.2 – Feb 19, 2020

### Featured

Ability to set restrictions to accounts for particular access keys

### New

- `accessKey` optional header used instead of `authorization`.
- keys passed to `registerAccessKeys` as structures (instead of strings) and
  include `restrictToAccounts` optional field

### Fixed

- message & transaction ids in `out_msg_descr`

## 0.24.1 – Feb 11, 2020

### New

- `--trace-service` (or `Q_TRACE_SERVICE` env) specify service name that will be used in jaeger.
- `--trace-tags` (or `Q_TRACE_TAGS` env) specify additional tags associated with a spans.

## 0.24.0 - Feb 10, 2020

### Featured

- Auth support

### New

- `--auth-endpoint` (or `AUTH_ENDPOINT` env) config option. Specify address of auth service.
- `authorization` optional header added to specify access token.
- `accessKey` optional parameter added to all GraphQL queries to specify access token in GraphQL
  playground.
- `getManagementAccessKey` query one time management access key.
- `registerAccessKeys` mutation to register account's access keys.
- `revokeAccessKeys` mutation to revoke account's access keys.

## 0.23.0 - Feb 5, 2020

### New

- OpenTracing (jaeger) support
- workchain_id field added alongside with account address to `accounts.workchain_id`
  , `transactions.workchain_id`, `messages.src_workchain_id`, `messages.dst_workchain_id`
- field `prev_key_block_seqno` into `blocks` collection

## 0.22.0 - January 22, 2020

### New

- Support for redirecting slow queries to alternative db connection.
- In scalar operations `undefined` (or missing) value is treated as `null`.

### Fixed

- Skip execution of queries with `false` filter.<|MERGE_RESOLUTION|>--- conflicted
+++ resolved
@@ -2,18 +2,14 @@
 
 All notable changes to this project will be documented in this file.
 
-<<<<<<< HEAD
-### New
-
+## [0.52.0] - 2022-06-03
+
+### New
+
+- `allow_latest_inconsistent_data` option in paginated `blockchain` queries:
+  > By default there a delay of realtime data to ensure impossibility of data inserts before latest accessible cursor. It is possible to disable this guarantee and to reduce delay of realtime data by setting this flag to true.
 - master config `p30`, `p40`, `p42` fields types
 - `prev_code_hash` account field
-=======
-## [0.52.0] - 2022-06-03
-
-### New
-
-- `allow_latest_inconsistent_data` option in paginated `blockchain` queries:
-  > By default there a delay of realtime data to ensure impossibility of data inserts before latest accessible cursor. It is possible to disable this guarantee and to reduce delay of realtime data by setting this flag to true.
 
 ### Fixed
 
@@ -22,7 +18,6 @@
 ### Improved
 
 - more performant query for `blockchain.master_seq_no_range.end`
->>>>>>> e4dfa803
 
 ## [0.51.2] - 2022-05-10
 
