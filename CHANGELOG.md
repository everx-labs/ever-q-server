# Release Notes

All notable changes to this project will be documented in this file.

<<<<<<< HEAD
## [0.61.0] - 2023-06-21

### New

- `archive` parameter in blockchain signle-entity fields (`block`, `block_by_seq_no`, `transaction`, `message`).
  When is `true` the blockchain requests use an archive database with full blockchain history
  but reduced field set.
=======
## [0.61.0] - 2023-06-29

### New

- `trace` field in transaction
>>>>>>> 050a3eb1

## [0.60.1] - 2023-06-21

### Fixed

- Latency calculation failed

## [0.60.0] - 2023-06-21

### New

- Added config parameter `archive` to `blockchain.blocks`, `blockchain.transactions` sections.
  Specifies config for the database used in blockchain API when the `archive` parameter is `true`.

- Added parameter `archive` to blockchain lists fields.
  When is `true` the blockchain requests use an archive database with full blockchain history
  but reduced field set.

- Added config parameters `hot` to specify default values for
  `blockchain.blocks.hot`, `blockchain.transactions.hot`, `blockchain.accounts`.

- Added config parameters `archive` to specify default values for
  `blockchain.blocks.archive`, `blockchain.transactions.archive`.

- Removed deprecated config parameters
  `--data-mut                     Q_DATA_MUT`
  `--data-hot                     Q_DATA_HOT`
  `--data-cold                    Q_DATA_COLD`
  `--data-cache                   Q_DATA_CACHE`
  `--data-counterparties          Q_DATA_COUNTERPARIES`
  `--slow-queries-mut             Q_SLOW_QUERIES_MUT`
  `--slow-queries-hot             Q_SLOW_QUERIES_HOT`
  `--slow-queries-cold            Q_SLOW_QUERIES_COLD`
  `--slow-queries-cache           Q_SLOW_QUERIES_CACHE`
  `--slow-queries-counterparties  Q_SLOW_QUERIES_COUNTERPARTIES`

## [0.59.0] - 2023-06-07

### New

- Added parameter `archive` to blockchain lists fields.

- Added `blockBocs` config parameter allowing to resolve block bocs from external S3
  compatible storage.
  See README.md for details.

- Removed a database sharding.

- Added helpful error messages in case of invalid `in` and `notIn` filter `{in: null}`.

- Database query deduplication.

## [0.58.0] - 2023-06-07

### New

- `master_seq_no` field in blocks, transactions and messages representing seq_no of masterchain block
which commited the block, transaction or message
- `chain_order` in messages is derived from `src_chain_order` and `dst_chain_order`
- `message.counterparties` in `blockchain` API are not limited to internal messages

## [0.57.0] - 2023-05-10

### New

- Case-insensitive filtering in args:
  `blockchain.block(hash)`, `blockchain.transaction(hash)`, `blockchain.message(hash)`

- Address filtering in args (accepts address in any format):
  `blockchain.account(address)`,  `messages.src`, `messages.dst`, `transactions.account_addr`, `accounts.id`

- Address formatting args in fields:
  `blockchain.account.info.address`, `blockchain.transaction.account_addr`,
  `blockchain.message.src`, `blockchain.message.dst`,
  `messages.src`, `messages.dst`, `transactions.account_addr`, `accounts.id`

- `accounts(filter:{id:{eq:""}})`, `accounts(filter:{id:{in:[""]}})`, `blockchain.account(address:"")`
  returns account of type `NonExist` if an account is missing in current shard state.

- Support new config parameter 44 (black list)

## [0.56.0] - 2023-05-09

### New

- Post external messages to JRPC endpoint

## [0.55.1] - 2023-04-03

### New

- Fast queries exceptions in slow detector.

## [0.55.0] - 2023-03-20

### New

- Support new caps in capabilities_flags.

### Fixed

- `PageInfo.startCursor` and `PageInfo.endCursor` were required.

## [0.54.4] - 2023-02-16

### New

- Remove "UNSTABLE" marks from `blockchain` API
- Add indexHint to `messages(filter: {src: *, dst: *, created_at: *, * } orderBy: {path: "created_at"})` queries

## [0.54.3] - 2022-12-27

### Fixed

- From now slow detector will properly interpret `id` orderBy path as `_key`

## [0.54.2] - 2022-10-26

### Fixed

- From now `Info.latency` always returns last known cached latency.
  Every 30 seconds (latency cache TLL) it start background refreshing.

## [0.54.1] - 2022-10-26

### New

- increase `Q_REQUESTS_MAX_SIZE` default to 64kb

## [0.54.0] - 2022-10-05

### New

- increase `Q_SUBSCRIPTIONS_MAX_FILTER_SIZE` default to 64kb

### Improvement

- removed obsolete auth mutations (`revokeAccessKeys`, `registerAccessKeys`) and all other auth related logic.
- removed obsolete `finishOperation` mutation.

## [0.53.4] - 2022-09-15

### New

- `capabilities_flags` companion field to p8 config parameter `capabilities`

### Fixed

- `in: []` (empty list) filter now leads to an empty query result as expected
- `notIn: []` (empty list) filter now is ignored as expected

## [0.53.3] - 2022-09-06

### Fix

- Fix memory leak in Promise.race()

## [0.53.2] - 2022-08-24

### New

- Add new option `--query-max-timeout-arg` or `Q_QUERY_MAX_TIMEOUT_ARG`. \
  This adds upper boundary for `timeout` parameter in collection API queries. \
  Default is 24 hours.

### Improved

- Support `timeout` argument values >= 2^31 (by coercing them down using `--query-max-timeout-arg`). \
  It is needed for ever-sdk + evernode-se with time shifts > 24 days.
- Tweak waitFor logic to properly support `--query-wait-for-period` values less than 100 ms

## [0.53.1] - 2022-08-19

### Fix

- Fix `src_account` and `dst_account` joins for multiple databases (hot, cold) case.

## [0.53.0] - 2022-08-18

### New

- Add `src_account` and `dst_account` joins to `BlockchainMessage` type (used in `blockchain` queries)

- Increase max allowed joins depth for `blockchain { transaction }`, `blockchain { transactions }` and `blockchain { account { transactions } }` queries from 1 to 2 to allow `in_message { src_account }` and `out_messages { dst_account }` joins.

## [0.52.1] - 2022-07-07

### New

- **UNSTABLE!** `stringify-key-in-aql-comparison` parameter – if `true` then AQL will use `TO_STRING(doc._key)`
  conversion if _key comparison operator is used in filter (e.g. `{ id: { lt: "123" }`).

- New paramter `--walking-use-cache` or `Q_WALKING_USE_CACHE`.\
  Set this parameter to true to serve the block walking algorithm from the Redis cache

### Fixed

- `BlockchainTransaction` fields: orig_status_name, status_name, tr_type_name

### Improved

- Fix rare race condition in waitFor

## [0.52.0] - 2022-06-03

### New

- master config `p30`, `p40`, `p42` fields types
- `prev_code_hash` account field
- `allow_latest_inconsistent_data` option in paginated `blockchain` queries:
  > By default there is a delay of realtime data (several seconds) to ensure impossibility of data inserts before the latest accessible cursor.
  > Now it became possible to disable this guarantee and thus - to reduce delay of realtime data by setting this flag to true.
- two config options for reading external subscriptions health messages from Redis channel
    - `subscriptions-health-redis-channel`
    - `subscriptions-health-timeout`

### Fixed

- `blockchain.master_seq_no_range` behavior for edge cases (when boundaries are close to first and/or latests blocks)
  E.g. for `time_start=time_end=now` this function used to return `end<start` but now it returns `end=null`, because a masterblock for end doesn't exist yet.
- `max_shard_gen_utime_string` and `min_shard_gen_utime_string` in `BlockMaster`

### Improved

- faster and more reliable ArangoDB query for `blockchain.master_seq_no_range.end`

### Removed

See the [migration guide](https://docs.everos.dev/evernode-platform/reference/breaking-changes/migration-guides#migrate_stats-1)

Queries:
- `blockchain.workchain_blocks`. Use `blockchain{ blocks }` instead.
- `blockchain.workchain_transactions`. Use `blockchain{ transactions } ` instead.
- `blockchain.account_transactions`. Use `blockchain{ account{ transactions } }` instead.
- `explainQueryAccounts`
- `explainQueryTransactions`
- `explainQueryMessages`
- `explainQueryBlocks`
- `explainQueryBlockSignatures`
- `explainQueryZerostates`
- `getAccountsCount`
- `getTransactionsCount`
- `getAccountsTotalBalance`
- `QueryExplanation` and `SlowReason` types

## [0.51.2] - 2022-05-10

### New

- configuration option `ignore-messages-for-latency` to exclude messages latency from total latency for networks without service messages

## [0.51.1] - 2022-05-05

### Fixed

- joins in subscriptions (e.g. `in_message` and `out_messages` for transactions) for external subscriptions mode

## [0.51.0] - 2022-05-03

### New

- `Subscription.remReceipts` subscription.
- `Query.info.rempEnabled` field.
- `remp` config section.

### Fixed

- `rempReceipts` returns internal server error when redis is inaccessible
- `rempReceipts` subscription terminated q-server if redis disconnected unexpectedly

## [0.50.0] - 2022-04-22

### New

- new `subscriptions-mode` config parameter with three options: `disabled`, `arango` (default), `external` - describes which backend should be used for subscriptions
- new `external` subscriptions mode (publishes filters to Kafka and gets documents from Redis)

### Deprecated

- `use-listeners` config parameter (use `subscriptions-mode` instead)

### Improved

- prettify code:)

## [0.49.1] - 2022-04-07

### Fixed

- Fixed documentation about deprecated and soon to be removed API parts
- Added `init_code_hash` to BlockchainAccount and `ext_in_msg_fee` to BlockchainTransaction types (affected queries are `blockchain {...}`)

## [0.49.0] - 2022-03-29

### New

- New functions:
    - `blockchain { account { messages }}` to fetch account messages
    - `blockchain { block }` to fetch block by hash
    - `blockchain { block_by_seq_no }` to fetch block by (workchain, thread, seq_no) triplet
    - `blockchain { transaction }` to fetch transaction by hash
    - `blockchain { message }` to fetch message by hash

### Fixed

- Fixed `created_at_string` and `status_name` fields resolvers in BlockchainMessage
- Messages subscriptions now ignore patch records


## [0.48.1] - 2022-03-16

### Fix

- Fix `blockchain.account(address).info`

## [0.48.0] - 2022-03-16

### New

- Support for `null` in scalar filter. e.g. `filter: { last_paid: null }`. Means missing filter.
- Add new functions to `blockchain` root api:
    - `account`, allows:
        - to fetch account info (e.g. boc) via `info` field
        - to fetch transaction info via `transactions` (similar to now deprecated `blockchain.account_transactions`)
    - `blocks` (is similar to now deprecated `workchain_blocks`)
    - `transactions` (is similar to now deprecated `workchain_transactions`)

### Deprecation

- `blockchain.workchain_blocks`. Use `blockchain{ blocks }` instead.
- `blockchain.workchain_transactions`. Use `blockchain{ transactions } ` instead.
- `blockchain.account_transactions`. Use `blockchain{ account{ transactions } }` instead.

### Breaking

- In `blockchain.key_blocks` rename `seq_no` argument to `master_seq_no_range`.

### Internal

- Prepare code for messages joins in TBD `blockchain` and `account` messages queries.


## [0.47.1] - 2022-03-02

### Fixed

- `X-Evernode-Expected-Account-Boc-Version` header handler did not handle lowercase version of the header.

## [0.47.0] - 2022-02-28

### New

- Support `X-Evernode-Expected-Account-Boc-Version` header.
  `1` (default) means old version, `2` – new (with `init_code_hash` field).

- Support `boc1` field in accounts collection. `boc` field contains new `2` version,
  `boc1` contains downgraded to `1` version.

- `account.init_code_hash` – account 's initial code hash (when it was deployed).

## [0.46.0] - 2022-02-17

### New
- Add joined fields to `blockchain.account_transactions` and `blockchain.workchain_transactions`:
    - `account`
    - `in_message`
    - `out_messages`

### Deprecated
- `when` argument in all joined fields (for example, transaction.in_message's `when` argument)
- the following root queries:
    - `explainQueryAccounts`
    - `explainQueryTransactions`
    - `explainQueryMessages`
    - `explainQueryBlocks`
    - `explainQueryBlockSignatures`
    - `explainQueryZerostates`
    - `getAccountsCount`
    - `getTransactionsCount`
    - `getAccountsTotalBalance`
- `QueryExplanation` type

Check the deprecation schedule, policy and migration guides for more info
https://tonlabs.gitbook.io/evernode-platform/reference/breaking-changes/deprecation-schedule

### Fixed
- Collection filters should allow incorrect ids in the setup with multiple hot databases. Example affected query: `blocks(filter:{id:{eq:"a"}}) { id }`.

## [0.45.1] - 2022-02-04

### Fixed
- Fix recurring join queries  when trying to fetch non-existent documents

## [0.45.0] - 2021-11-18

### New
- New **`blockchain`** UNSTABLE root query, which features reliable pagination **with cursor** of blocks and transactions:
    - `master_seq_no_range` to transform time range into masterchain seq_no range
    - `key_blocks` - paginate through key blocks
    - `workchain_blocks` with optional filter by thread (former 'shard')
    - `workchain_transactions`
    - `account_transactions`

Later, it will be expanded with messages pagination.

### Optimized
- Without chain ranges verification database the verified boundary now 10 seconds ago instead of 120.

### Fixed
- StatsD reporting now has timeout to tackle with rare freeze problem

## [0.44.5] - 2021-11-15

### Fixed

- Bump apollo-server from 2.16.1 to 2.25.3

## [0.44.4] - 2021-10-25

### Fixed

- diagnostic timeout added to statsD reporting
- "Cannot read property 'length' of null" error

## [0.44.3] - 2021-10-25

### Fix

- q-server didn't write error messages to log

## [0.44.2] - 2021-10-22

### Fix

- subscriptions with joins didn't work
- subscriptions for companion fields (`*_name`, `*_string`) didn't work

## [0.44.1] - 2021-10-22

### Fix

- subscriptions for accounts didn't work

## [0.44.0] - 2021-10-11

### New schema fields
- `file_hash` in block
- `file_hash` and `root_hash` in zerostate
- `ext_in_msg_fee` in message

### API
- API functions sorted in logical order

### Fix
- `gen_software_capabilities` block field is big integer

## [0.43.0] - 2021-09-22

### New schema fields
- `main` (number of masterchain validators) parameter added in ValidatorSet type
- `chain_order` fields added in `blocks`, `transactions`, `messages`
- `chainOrderBoundary` (the boundary before which no data inserts are possible) field added in `info`

### Configuration
- Flexible data sources configuration (including separation/sharding for accounts, blocks, messages/transactions).
  Old data configurations are deprecated now but supported yet. For details see README.
- Option to set max execution time for queries on ArangoDb side
- Option to configure polling period in waitFor queries (queries with timeout)
- Memjs data cache support for hot databases

### Optimizations
- Joins loading optimisations.
- Latency refreshing optimisation.
- Info query optimisation.
- Better jaeger tracing.
- When messages database is sharded, use two collections `messages` and `messages_complement` for queries
- New `qserver.stats.error.internal` StartD counter for internal server errors

### Fixed

- Subscriptions for sharded data sources

## [0.42.1] 2021-08-09

### Fixed

- Q-Server failed on StatsD sending

## [0.42.0] 2021-07-15

### New

- optimizations for queries with `OR` – use two simple sorted queries instead of using `OR` AQL operator.
- `filter-or-conversion` option to select filter OR conversion strategy (see README).
- ESLINT configuration and npm commands `run npm eslint` and `run npm eslint-fix`.

## [0.41.0] 2021-07-08

### New

- `config` config parameter added that allows to specify the configuration via JSON-based config file
- config file reload without restart on `SIGHUP` signal
- optimizations for aggregation queries `MIN` and `MAX` were made – use simple sorted queries instead of `COLLECT AGGREGATE`.
- port q-server code base to TypeScript

## [0.40.0] 2021-06-28

### New

- `slow-queries` config parameter allows specifying how to handle slow queries (see README for
  details).
- **IMPORTANT!** `zerostates` collection must reside in `mut` database (where the `accounts` reside).

### Fixed

- Incorrect sort order result when sorting fields are not included into the result set.
- Query returned more than `limit` records (and exceeded records were sorted wrong).

## [0.39.3] 2021-06-18

### Fixed

- incorrect sort order result when sorting by two or more fields.

## [0.39.2] 2021-06-16

### Fixed

- info query returned incorrect latency

## [0.39.1] 2021-05-26

### Fixed

- info query failed if collections was empty

## [0.39.0] 2021-05-14

### New

- `info` fields
    - `blocksLatency` calculated as now() - max(blocks.gen_utime)
    - `messagesLatency` calculated as now() - max(messages.created_at)
    - `transactionsLatency` calculated as now() - max(transactions.now)
    - `latency` calculated as max(blocks_latency, messages_latency, transactions_latency)
- `statsd-reset-interval` config parameter. Q-Server will recreate statsd socket periodically if
  this parameter is specified. `0` means disabled recreation.

### Fixed

- querying of the `lastBlockTime` and latency fields took a long time over big collections during
  write loads. AQL queries used for max time were simplified (got rid of COLLECT AGGREGATE).

## [0.38.0] 2021-04-26

### New

- Now you can retrieve account's code_hash from messages and transactions in the result set of
  fields: joined account fields were added to messages and transactions: `messages.src_account`
  , `messages.dst_account`, `transaction.account`. Remember, you can not filter by fields of joined
  objects.

### Fixed

- Some queries took a long time for execution. For example `messages` query with
  `dst_transaction` for the external outbound message if `msg_type` wasn't included into the result
  set.

## [0.37.0] 2021-04-19

### New

- `lastBlockTime` field of `info` query returns `MAX(blocks.gen_utime)`. This value is updated in
  realtime.

### Fixed

- counterparties sort order was ascending.

## [0.36.0] 2021-04-13

### New

- `counterpaties` query that allows to retrieve account counterparties, i.e. accounts that the
  account interacted with, sorted by last interaction (internal message between accounts) time
- `counterparties` subscription that allows to get updates in counterparties list.
- `data-counterparties` configuration parameter specifies endpoint to the database with
  counterparties collection.

## [0.35.0] 2021-03-23

### New

- `requests-max-size` config parameter sets limit of request message size in bytes. Default value is
  16384 bytes.

## 0.34.1 – Mar 11, 2021

### Fixed

- Aggregation of fields with negative values.

## 0.34.0 – Mar 2, 2021

### New

- `boc` field in `zerostate` collection.

## 0.33.0 – Feb 25, 2021

### New

- `bits`, `cells` and `public_cells` fields in `accounts` collection representing account used
  storage statistics for storage fee calculation.

## 0.32.0 – Feb 16, 2021

### New

- `qserver.subscription.count` StatsD counter.
- Filters for fields with a hex encoded content (id's, hashes and so on) can be represented in any
  case. Q-Server converts filter values into lower case before use.

## 0.31.2 – Jan 28, 2021

### Fixed

- `notIn` with more than two elements generates wrong AQL condition.

## 0.31.1 – Jan 27, 2021

### Fixed

- `id notIn` was detected as a fast.

## 0.31.0 – Jan 12, 2021

### New

- Fields in the schema are sorted in alphabetical order.
- When the server responds with the timeout termination error, in addition to the error message
  server attaches the reason why this query was detected as a slow.
- `explainQuery*` queries that examine the provided query parameters and return the conclusion – is
  this query fast or potentially slow. In case when the query is marked as slow, the additional
  information is provided about the reasons why this query is slow.

### Fixed

- Before: if query timeout was triggered before the db responded, the client would receive a
  successful result with an empty result set. Now: in this situation the client will receive error "
  request terminated due to timeout".
- Before: Q-Server crashed if statsd endpoint was unavailable. Now: StatsD socket recreates on
  statsd sending error.
- Tailing comma is ignored in ArangoDB configuration string.

## 0.30.0 – Dec 15, 2020

### New

- `info.endpoints` field returns list of alternative endpoints

## 0.29.2 – Nov 13, 2020

### New

- `ZerostateAccount` schema info

## 0.29.1 – Nov 13, 2020

### Fixed

- `zerostates` uses immutable database

## 0.29.0 – Nov 13, 2020

### New

- `zerostates` query to access blockchain Zero State.

## 0.28.7 – Nov 10, 2020

### Fixed

- Update node-fetch version to 2.6.1

## 0.28.6 – Oct 24, 2020

### New

- MemcachedClient: use hashedKey constructed from fingerprint of cold collection sizes
- MemcachedClient: hotUpdate fingerprint on mutator `dropCachedDbInfo`

## 0.28.5 – Oct 20, 2020

### Fixed

- crash when subscription filter is invalid.
- aggregation of empty set failed when it runs over partitioned data.

## 0.28.4 – Oct 19, 2020

### New

- MemcachedClient: by using memjs library

## 0.28.3 – Oct 18, 2020

### Fix

- MaxListenersExceededWarning in case when more than 6 joined objects in result.

## 0.28.2 – Oct 6, 2020

### New

- Size limit for external messages (60000).

## 0.28.1 – Sep 15, 2020

### Fix

- Aggregation functions worked wrong on partitioned data.

## 0.28.0 – Aug 15, 2020

### New

- Request broker that supports new gate-node arch (hot-dbs, cold-cache, cold-dbs).

### Fix

- False execution of subscriptions that had `some_big_int_field: { ne: null }` in filter.

## 0.27.9 – Aug 21, 2020

### Fix

- `acc_type` field in Account expanded with `NonExist` status

## 0.27.8 – Aug 12, 2020

### New

- `mam` mutation `dropCachedDbInfo` to reset cached indexes.

### Fix

- Update indexes retries if index creation has failed on the timeout.
- Basic Debian image updated from "Stretch" to "Buster" to meet dependencies.

## 0.27.7 – Jul 31, 2020

### Fix

- Release resources associated with aborted GraphQL requests.

## 0.27.6 – Jul 27, 2020

### New

- StatsD counter `qserver.start` with additional tag `{version=package.json.version}`.

## 0.27.5 – Jul 23, 2020

### Fix

- Slow detector must detects queries like `FILTER workchain_id == -1 SORT seq_no DESC` as a fast
  query.

## 0.27.4 – Jul 20, 2020

### New

- Field `state_hash` in `accounts` collection

## 0.27.3 – Jul 16, 2020

### New

- Add message tracing at: 1) post request 2) db notification / message has inserted

## 0.27.2 – Jul 8, 2020

### New

- Field `created_by` in `blocks`.

### Optimized

- Query builder generates reduced `RETURN` section according to the result set requested by user.

## 0.27.1 – Jun 16, 2020

### Optimized

- Queries like `{ signatures: { any: { node_id: { in: ["1", "2"] } } } }` generates optimized AQL
  like `(doc.signatures[*].node_id IN @v1) OR (doc.signatures[*].node_id IN @v2)`.

## 0.27.0 – Jun 3, 2020

### New

- Support for signed numbers encoded with strings.
- Field `balance_delta` and `balance_delta_other` of `Transaction`.
- `when` arg to join fields – ability to include joined objects into result set only if some
  conditions met.

  In following example we return `dst_transaction` only for messages with `value` greater than zero:

  ```graphql
  query {
      messages {
          dst_transaction(timeout: 0, when: { value: { gt: "0" } }) {
              id
          }
          value
          dst
      }
  }
  ```

- Unit test infrastructure is now suitable for TDD. It starts q-server and performs graphql queries
  during tests.

  ⚠️ Important to CI: you must run tests in environment correctly configured to start q-server
  connected to valid Arangodb with enough for tests set of data. You can configure q-server using
  env variables due to README.

### Fixed

- Unix time strings now correctly show unix seconds.

## 0.26.3 – May 7, 2020

### New

- Fields `Block.key_field` and `Block.boc`.
- Field `expireAt` in post requests.
- Field `time` in `info` query.
- `src_transaction` will wait only when `messages.created_lt` !== 0 (because there is no transaction
  for such messages).

### Fixed

- master config `p20`, `p21`, `p18` fields types

## 0.26.2 – May 6, 2020

### Fixed

- master config p17 field sizes

## 0.26.1 – May 4, 2020

### Fixed

- Aggregates on nested array fields failed with `value.substr is not function`.
- Slow detector for `MIN` `MAX` aggregates must use a specified field as `order by` to detect fast
  query.
- Indexes reloaded from db first time on demand and then every 1 hour.
- Config p17 stake types.

## 0.26.0 – May 2, 2020

### New

- companion fields `*_string` for fields that holds unix time values
- `timeout` argument (default to 40sec) to all join fields (used to wait joined document in
  condition of eventual consistency)
- companion fields `*_hash` containing BOC root hash for `code`, `data` and `library` fields in
  accounts and messages
- `qserver.query.failed` - statsd counter for failed queries
- `qserver.query.slow` - statsd counter for slow queries
- `qserver.post.count` - statsd counter for node requests
- `qserver.post.failed` - statsd counter for failed node requests
- `Q_KEEP_ALIVE` configuration parameter specify interval in ms of keep alive messages for active
  subscriptions (default 60000).

### Optimized

- array `any` filter with single field `eq` operator optimized to `<param> IN <path-to-field>` AQL
- aggregate with empty filter and single `COUNT` uses `RETURN LENGTH(<collection>)`

### Fixed

- fixed `seq_no` field in `BlockSignatures` (it contained shard ident before), added correct `shard`
  field.
- aggregation functions must return `null` when no data to aggregate (was `[Object object]`)

## 0.25.0 – Apr 17, 2020

### Featured

- Schema graph enhancements
- Filter language enhancements

### Breaking Compatibility

- some ENV configuration variables have renamed (to be prefixed with `Q_`).

### New

- `block` join added to `Message`, `Transaction`, and `BlockSignatures`
- `OR` combination operator in filters
- Added new fields (`gen_utime`, `seq_no`, `workchain_id`, `proof`, `validator_list_hash_short`
  , `catchain_seqno`, `sig_weight`) into `BlockSignatures`
- aggregation queries: `aggregateBlockSignatures`, `aggregateBlocks`, `aggregateTransactions`
  , `aggregateMessages`, `aggregateAccounts`
- `--statsd-tags` (`Q_STATSD_TAGS`) config parameter to specify additional tags

### Fixed

- all configuration env variables changed to be prefixed with `Q_`

## 0.24.9 – Apr 13, 2020

### Fixed

- internal memory optimizations
- jaeger injection format has changed from BINARY to TEXT_MAP

### New

- `shuffle_mc_validators` field to `CatchainConfig` struct (config param 28)
- `new_catchain_ids` field to `ConsensusConfig` struct (config param 29)
- jaeger endpoint without protocol part will use agent instead of collector.

## 0.24.8 – Apr 9, 2020

### Featured

### New

- supported new type of outbound message `dequeueShort` (msg_type: 7): added fields `msg_env_hash`
  , `next_workchain`, `next_addr_pfx`, `import_block_lt` to `OutMsg` type.

## 0.24.7 – Apr 8, 2020

### Featured

StatsD support

### New

- `--statsd-server` parameter (`Q_STATSD_SERVER` env) config option to specify StatsD server address
- `qserver.doc.count`, `qserver.query.count`, `qserver.query.time`, `qserver.query.active` statsd
  metrics

## 0.24.6 – Apr 5, 2020

### Featured

Stability fixes

### Fixed

- slow queries detector use filter and orderBy analysis
- fixed string format for big numbers
- change arangochair dependency to forked version (cause of dropped original repository)
- type of `total_weight` and `weight` fixed to `u64`

## 0.24.5 – Mar 27, 2020

### Featured

Stability fixes

### New

- `operationId` parameter to query methods
- `finishOperations` mutation

### Fixed

- inactive listeners were reduced with help of operation ids
- subscriptions with arrays crash

## 0.24.4 – Mar 20, 2020

### Featured

Scheme enhancements Security fixes

### New

- all big number fields can be optionally parametrized with `format` argument `HEX` (default)
  or `DEC`.
- `Message` contains new joined fields `src_transaction` (from where this message was originated)
  and `dst_transaction` (where this message was handled).
- `--mam-access-keys` and `MAM_ACCESS_KEYS` config to protect mam endpoint.
- all queries and mutations inside single GraphQL request must use the same access key.

### Fixed

- change type of `transaction_id` to string
- `auth` parameter of subscription changed to `accessKey`
- invalid `accessKey` treated by subscribe as a valid key
- all internal errors are logged as is but converted to `Service temporary unavailable` before
  sending to client
- server side stack traces are truncated before sending to client
- waitFor 2 minute limit timeout has been removed

## 0.24.3 – Mar 2, 2020

### Featured

Stability fixes

### New

- `min_shard_gen_utime` and `max_shard_gen_utime` fields in `block.master`

### Fixed

- joined objects returned as `null` if joined object inserted in DB later than parent object.

## 0.24.2 – Feb 19, 2020

### Featured

Ability to set restrictions to accounts for particular access keys

### New

- `accessKey` optional header used instead of `authorization`.
- keys passed to `registerAccessKeys` as structures (instead of strings) and
  include `restrictToAccounts` optional field

### Fixed

- message & transaction ids in `out_msg_descr`

## 0.24.1 – Feb 11, 2020

### New

- `--trace-service` (or `Q_TRACE_SERVICE` env) specify service name that will be used in jaeger.
- `--trace-tags` (or `Q_TRACE_TAGS` env) specify additional tags associated with a spans.

## 0.24.0 - Feb 10, 2020

### Featured

- Auth support

### New

- `--auth-endpoint` (or `AUTH_ENDPOINT` env) config option. Specify address of auth service.
- `authorization` optional header added to specify access token.
- `accessKey` optional parameter added to all GraphQL queries to specify access token in GraphQL
  playground.
- `getManagementAccessKey` query one time management access key.
- `registerAccessKeys` mutation to register account's access keys.
- `revokeAccessKeys` mutation to revoke account's access keys.

## 0.23.0 - Feb 5, 2020

### New

- OpenTracing (jaeger) support
- workchain_id field added alongside with account address to `accounts.workchain_id`
  , `transactions.workchain_id`, `messages.src_workchain_id`, `messages.dst_workchain_id`
- field `prev_key_block_seqno` into `blocks` collection

## 0.22.0 - January 22, 2020

### New

- Support for redirecting slow queries to alternative db connection.
- In scalar operations `undefined` (or missing) value is treated as `null`.

### Fixed

- Skip execution of queries with `false` filter.<|MERGE_RESOLUTION|>--- conflicted
+++ resolved
@@ -2,21 +2,15 @@
 
 All notable changes to this project will be documented in this file.
 
-<<<<<<< HEAD
-## [0.61.0] - 2023-06-21
-
-### New
+## [0.61.0] - 2023-07-04
+
+### New
+
+- `trace` field in transaction
 
 - `archive` parameter in blockchain signle-entity fields (`block`, `block_by_seq_no`, `transaction`, `message`).
   When is `true` the blockchain requests use an archive database with full blockchain history
   but reduced field set.
-=======
-## [0.61.0] - 2023-06-29
-
-### New
-
-- `trace` field in transaction
->>>>>>> 050a3eb1
 
 ## [0.60.1] - 2023-06-21
 
