--- conflicted
+++ resolved
@@ -6,14 +6,10 @@
 
 ### New
 
-<<<<<<< HEAD
-- `config` config parameter allows to specify configuration via JSON-based config file.
-- port all code to the type script.
-- optimizations for aggregation queries `MIN` and `MAX` – use simple sorted queries instead of `COLLECT AGGREGATE`.
-=======
 - `config` config parameter allows to specify configuration via JSON-based config file
 - config file reload without restart on `SIGHUP` signal
->>>>>>> 11b8b4d9
+- optimizations for aggregation queries `MIN` and `MAX` – use simple sorted queries instead of `COLLECT AGGREGATE`.
+- port all code to the type script.
 
 ## [0.40.0] 2021-06-28
 
