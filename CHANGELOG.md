# Release Notes
All notable changes to this project will be documented in this file.

<<<<<<< HEAD
## 0.26.0 – May 2, 2020

=======
## 0.26.0 – May 1, 2020
>>>>>>> 192298a1
### New
- companion fields `*_string` for fields that holds unix time values
- `timeout` argument (default to 40sec) to all join fields (used to wait joined document in condition of eventual consistency)
- companion fields `*_hash` containing BOC root hash for `code`, `data` and `library` fields in accounts and messages
- `qserver.query.failed` - statsd counter for failed queries 
- `qserver.query.slow` - statsd counter for slow queries 
- `qserver.post.count` - statsd counter for node requests
- `qserver.post.failed` - statsd counter for failed node requests

### Optimized
- array `any` filter with single field `eq` operator optimized to `<param> IN <path-to-field>` AQL
- aggregate with empty filter and single `COUNT` uses `RETURN LENGTH(<collection>)`

### Fixed
- fixed `seq_no` field in `BlockSignatures` (it contained shard ident before), added correct `shard` field.
- aggregation functions must return `null` when no data to aggregate (was `[Object object]`)

## 0.25.0 – Apr 17, 2020
### Featured
- Schema graph enhancements
- Filter language enhancements

### Breaking Compatibility
- some ENV configuration variables have renamed (to be prefixed with `Q_`). 

### New
- `block` join added to `Message`, `Transaction`, and `BlockSignatures`
- `OR` combination operator in filters
- Added new fields (`gen_utime`, `seq_no`, `workchain_id`, `proof`, `validator_list_hash_short`, `catchain_seqno`, `sig_weight`) into `BlockSignatures` 
- aggregation queries: `aggregateBlockSignatures`, `aggregateBlocks`, `aggregateTransactions`, `aggregateMessages`, `aggregateAccounts`
- `--statsd-tags` (`Q_STATSD_TAGS`) config parameter to specify additional tags

### Fixed
- all configuration env variables changed to be prefixed with `Q_`

## 0.24.9 – Apr 13, 2020

### Fixed
- internal memory optimizations
- jaeger injection format has changed from BINARY to TEXT_MAP

### New
- `shuffle_mc_validators` field to `CatchainConfig` struct (config param 28)
- `new_catchain_ids` field to `ConsensusConfig` struct (config param 29)
- jaeger endpoint without protocol part will use agent instead of collector.

## 0.24.8 – Apr 9, 2020
### Featured
### New
- supported new type of outbound message `dequeueShort` (msg_type: 7): added fields `msg_env_hash`, `next_workchain`, `next_addr_pfx`, `import_block_lt` to `OutMsg` type.

## 0.24.7 – Apr 8, 2020
### Featured
StatsD support

### New
- `--statsd-server` parameter (`Q_STATSD_SERVER` env) config option to specify StatsD server address
- `qserver.doc.count`, `qserver.query.count`, `qserver.query.time`, `qserver.query.active` statsd metrics  

## 0.24.6 – Apr 5, 2020
### Featured
Stability fixes

### Fixed
- slow queries detector use filter and orderBy analysis
- fixed string format for big numbers
- change arangochair dependency to forked version (cause of dropped original repository)
- type of `total_weight` and `weight` fixed to `u64` 

## 0.24.5 – Mar 27, 2020
### Featured
Stability fixes

### New
- `operationId` parameter to query methods
- `finishOperations` mutation

### Fixed
- inactive listeners were reduced with help of operation ids
- subscriptions with arrays crash

## 0.24.4 – Mar 20, 2020
### Featured
Scheme enhancements
Security fixes

### New
- all big number fields can be optionally parametrized with `format` argument `HEX` (default) or `DEC`.
- `Message` contains new joined fields `src_transaction` (from where this message was originated) and `dst_transaction` (where this message was handled).  
- `--mam-access-keys` and `MAM_ACCESS_KEYS` config to protect mam endpoint.
- all queries and mutations inside single GraphQL request must use the same access key.

### Fixed
- change type of `transaction_id` to string
- `auth` parameter of subscription changed to `accessKey`
- invalid `accessKey` treated by subscribe as a valid key
- all internal errors are logged as is but converted to `Service temporary unavailable` before sending to client
- server side stack traces are truncated before sending to client
- waitFor 2 minute limit timeout has been removed  

## 0.24.3 – Mar 2, 2020
### Featured
Stability fixes

### New
- `min_shard_gen_utime` and `max_shard_gen_utime` fields in `block.master`

### Fixed
- joined objects returned as `null` if joined object inserted in DB later than parent object.   

## 0.24.2 – Feb 19, 2020
### Featured
Ability to set restrictions to accounts for particular access keys

### New
- `accessKey` optional header used instead of `authorization`.
- keys passed to `registerAccessKeys` as structures (instead of strings) and include `restrictToAccounts` optional field

### Fixed
- message & transaction ids in `out_msg_descr`

## 0.24.1 – Feb 11, 2020

### New
- `--trace-service` (or `Q_TRACE_SERVICE` env) specify service name that will be used in jaeger. 
- `--trace-tags` (or `Q_TRACE_TAGS` env) specify additional tags associated with a spans. 

## 0.24.0 - Feb 10, 2020
### Featured
- Auth support

### New
- `--auth-endpoint` (or `AUTH_ENDPOINT` env) config option. Specify address of auth service.
- `authorization` optional header added to specify access token.
- `accessKey` optional parameter added to all GraphQL queries to specify access token in GraphQL playground.
- `getManagementAccessKey` query one time management access key.
- `registerAccessKeys` mutation to register account's access keys. 
- `revokeAccessKeys` mutation to revoke account's access keys. 

## 0.23.0 - Feb 5, 2020

### New
- OpenTracing (jaeger) support
- workchain_id field added alongside with account address to `accounts.workchain_id`, `transactions.workchain_id`, `messages.src_workchain_id`, `messages.dst_workchain_id`
- field `prev_key_block_seqno` into `blocks` collection

## 0.22.0 - January 22, 2020

### New
- Support for redirecting slow queries to alternative db connection.
- In scalar operations `undefined` (or missing) value is treated as `null`.

### Fixed
- Skip execution of queries with `false` filter.<|MERGE_RESOLUTION|>--- conflicted
+++ resolved
@@ -1,12 +1,7 @@
 # Release Notes
 All notable changes to this project will be documented in this file.
 
-<<<<<<< HEAD
 ## 0.26.0 – May 2, 2020
-
-=======
-## 0.26.0 – May 1, 2020
->>>>>>> 192298a1
 ### New
 - companion fields `*_string` for fields that holds unix time values
 - `timeout` argument (default to 40sec) to all join fields (used to wait joined document in condition of eventual consistency)
