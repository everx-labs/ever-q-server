--- conflicted
+++ resolved
@@ -16,7 +16,6 @@
     - `workchain_transactions`
     - `account_transactions` 
 
-<<<<<<< HEAD
 ### Deprecated
 - `when` argument in all joined fields (for example, transaction.in_message's `when` argument)
 - the following root queries:
@@ -34,10 +33,9 @@
 
 Check the deprecation schedule, policy and migration guides for more info
 https://tonlabs.gitbook.io/evernode-platform/reference/breaking-changes/deprecation-schedule
-=======
+
 ### Fixed
 - Collection filters should allow incorrect ids in the setup with multiple hot databases. Example affected query: `blocks(filter:{id:{eq:"a"}}) { id }`.
->>>>>>> 0c5128d7
 
 ## [0.45.1] - 2022-02-04
 
