--- conflicted
+++ resolved
@@ -2,7 +2,6 @@
 
 All notable changes to this project will be documented in this file.
 
-<<<<<<< HEAD
 ## [0.45.0] - 2021-11-18
 
 ### New
@@ -18,13 +17,12 @@
 
 ### Fix
 - StatsD reporting now has timeout to tackle with rare freeze problem
-=======
+
 ## [0.44.5] - 2021-11-15
 
 ### Fix
 
 - Bump apollo-server from 2.16.1 to 2.25.3
->>>>>>> a4a079cf
 
 ## [0.44.4] - 2021-10-25
 
