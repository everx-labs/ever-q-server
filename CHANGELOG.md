--- conflicted
+++ resolved
@@ -10,13 +10,10 @@
 - some ENV configuration variables have renamed (to be prefixed with `Q_`). 
 
 ### New
-- `block` join added to `Message`, `Transaction`, and `BlockSignatures`
+- `block` join added to `Message` and `Transaction`
 - `OR` combination operator in filters
-<<<<<<< HEAD
 - aggregation queries: `aggregateBlockSignatures`, `aggregateBlocks`, `aggregateTransactions`, `aggregateMessages`, `aggregateAccounts`
-=======
 - Added new fields (`gen_utime`, `seq_no`, `workchain_id`, `proof`, `validator_list_hash_short`, `catchain_seqno`, `sig_weight`) into `BlockSignatures` 
->>>>>>> 982e80b5
 
 ### Fixed
 - all configuration env variables changed to be prefixed with `Q_`
