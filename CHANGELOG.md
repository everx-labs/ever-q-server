--- conflicted
+++ resolved
@@ -2,8 +2,7 @@
 
 All notable changes to this project will be documented in this file.
 
-<<<<<<< HEAD
-## [0.57.0] - 2023-05-05
+## [0.57.0] - 2023-05-10
 
 ### New
 
@@ -22,13 +21,12 @@
   returns account of type `NonExist` if an account is missing in current shard state.
 
 - Support new config parameter 44 (black list)
-=======
+
 ## [0.56.0] - 2023-05-09
 
 ### New
 
 - Post external messages to JRPC endpoint
->>>>>>> 1f2560c3
 
 ## [0.55.1] - 2023-04-03
 
