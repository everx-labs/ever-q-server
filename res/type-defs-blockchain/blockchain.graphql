--- conflicted
+++ resolved
@@ -247,15 +247,12 @@
     This node could be used for a cursor-based pagination of account messages.
     """
     messages(
-<<<<<<< HEAD
-=======
         """
         By default there a delay of realtime data to ensure impossibility of inserts before latest accessible cursor.
         It is possible to disable this guarantee and to reduce delay of realtime data by setting this flag to true.
         """
         allow_latest_inconsistent_data: Boolean
      
->>>>>>> e4dfa803
         """
         The messages could be filtered by seq_no of corresponding masterchain blocks.
         See also: "master_seq_no_range"
