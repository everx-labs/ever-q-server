--- conflicted
+++ resolved
@@ -82,10 +82,7 @@
 
     block(
         hash: String!
-<<<<<<< HEAD
-=======
-
->>>>>>> 03c23145
+
         """
         Defines query scope.
         If `true` then query performed on a maximum time range supported by the cloud.
@@ -94,12 +91,6 @@
         """
         archive: Boolean
     ): BlockchainBlock
-<<<<<<< HEAD
-    block_by_seq_no(
-        workchain: Int!
-        thread: String!
-        seq_no: Float!
-=======
 
     """
     Returns array of previous shard blocks, consists of 2 elements if there was a merge of shards and of 1 element otherwise
@@ -136,19 +127,13 @@
         shard: String,
         seq_no: Float!
 
->>>>>>> 03c23145
-        """
-        Defines query scope.
-        If `true` then query performed on a maximum time range supported by the cloud.
-        If `false` then query performed on a recent time range supported by the cloud.
-        You can find an actual information about time ranges on evercloud documentation.
-        """
-        archive: Boolean
-<<<<<<< HEAD
-    ): BlockchainBlock
-    transaction(
-        hash: String!
-=======
+        """
+        Defines query scope.
+        If `true` then query performed on a maximum time range supported by the cloud.
+        If `false` then query performed on a recent time range supported by the cloud.
+        You can find an actual information about time ranges on evercloud documentation.
+        """
+        archive: Boolean
         "DEPRECATED, use shard parameter instead."
         thread: String
     ): BlockchainBlock
@@ -156,7 +141,6 @@
     transaction(
         hash: String!
 
->>>>>>> 03c23145
         """
         Defines query scope.
         If `true` then query performed on a maximum time range supported by the cloud.
@@ -165,27 +149,22 @@
         """
         archive: Boolean
     ): BlockchainTransaction
-<<<<<<< HEAD
+
+    transactions_by_in_msg(
+        msg_hash: String!
+
+        """
+        Defines query scope.
+        If `true` then query performed on a maximum time range supported by the cloud.
+        If `false` then query performed on a recent time range supported by the cloud.
+        You can find an actual information about time ranges on evercloud documentation.
+        """
+        archive: Boolean
+    ): [BlockchainTransaction]
+
     message(
         hash: String!
-=======
-
-    transactions_by_in_msg(
-        msg_hash: String!
-
-        """
-        Defines query scope.
-        If `true` then query performed on a maximum time range supported by the cloud.
-        If `false` then query performed on a recent time range supported by the cloud.
-        You can find an actual information about time ranges on evercloud documentation.
-        """
-        archive: Boolean
-    ): [BlockchainTransaction]
-
-    message(
-        hash: String!
-
->>>>>>> 03c23145
+
         """
         Defines query scope.
         If `true` then query performed on a maximum time range supported by the cloud.
@@ -203,9 +182,9 @@
     """
     master_seq_no_range(
         "Start of the time range, inclusive"
-        time_start: Int
+         time_start: Int,
         "End of the time range, exclusive"
-        time_end: Int
+         time_end: Int,
     ): BlockchainMasterSeqNoRange
 
     """
@@ -259,18 +238,12 @@
 
         "Optional filter by workchain"
         workchain: Int
-<<<<<<< HEAD
-        "Optional filter by thread (former 'shard'). Workchain filter is required if this filter is used"
-        thread: String
-
-=======
         "Optional filter by shard. Workchain filter is required if this filter is used"
         shard: String,
->>>>>>> 03c23145
         "Optional filter by minimum transactions in a block (unoptimized, query could be dropped by timeout)"
-        min_tr_count: Int
+        min_tr_count: Int,
         "Optional filter by maximum transactions in a block (unoptimized, query could be dropped by timeout)"
-        max_tr_count: Int
+        max_tr_count: Int,
 
         "This field is mutually exclusive with 'last'"
         first: Int
@@ -315,9 +288,9 @@
         workchain: Int
 
         "Optional filter by min balance_delta (unoptimized, query could be dropped by timeout)"
-        min_balance_delta: String
+        min_balance_delta: String,
         "Optional filter by max balance_delta (unoptimized, query could be dropped by timeout)"
-        max_balance_delta: String
+        max_balance_delta: String,
 
         "This field is mutually exclusive with 'last'"
         first: Int
@@ -362,9 +335,10 @@
         aborted: Boolean
 
         "Optional filter by min balance_delta (unoptimized, query could be dropped by timeout)"
-        min_balance_delta: String
+        min_balance_delta: String,
         "Optional filter by max balance_delta (unoptimized, query could be dropped by timeout)"
-        max_balance_delta: String
+        max_balance_delta: String,
+
 
         "This field is mutually exclusive with 'last'"
         first: Int
@@ -437,11 +411,11 @@
 
         "This field is mutually exclusive with 'last'"
         first: Int
-        after: String
-
-        "This field is mutually exclusive with 'first'"
-        last: Int
-        before: String
+        after: String,
+
+        "This field is mutually exclusive with 'first'"
+        last: Int
+        before: String,
         """
         Defines query scope.
         If `true` then query performed on a maximum time range supported by the cloud.
