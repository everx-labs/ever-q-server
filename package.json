{
	"name": "ton-q-server",
<<<<<<< HEAD
	"version": "0.25.1",
=======
	"version": "0.26.0",
>>>>>>> 4da42c67
	"description": "TON Q Server – realtime queries over TON blockchain.",
	"main": "server/index.js",
	"repository": "git@github.com:tonlabs/ton-q-server.git",
	"scripts": {
		"babel": "babel server --out-dir dist/server --source-maps inline",
		"gen": "node dist/server/schema/db-schema-generator.js",
		"flow": "flow",
		"test": "jest",
		"start": "node dist/server/index.js",
		"update indexes": "node dist/server/update-indexes.js",
		"npm install": "npm install"
	},
	"keywords": [],
	"author": "",
	"license": "ISC",
	"husky": {
		"hooks": {
			"pre-commit": "npm run babel && npm run gen && npm run babel && git add dist/server server/resolvers-generated.js type-defs-generated.graphql"
		}
	},
	"dependencies": {
		"apollo-server": "2.11.0",
		"apollo-server-express": "2.11.0",
		"arangochair": "git@github.com:tonlabs/arangochair.git",
		"arangojs": "6.14.0",
		"commander": "5.0.0",
		"express": "4.17.1",
		"graphql": "14.6.0",
		"iterall": "1.3.0",
		"jaeger-client": "3.17.2",
		"kafkajs": "1.12.0",
		"node-fetch": "2.6.0",
		"opentracing": "0.14.4",
		"subscriptions-transport-ws": "0.9.16",
		"node-statsd": "0.1.1",
		"ton-client-js": "0.21.21",
		"ton-client-node-js": "0.21.0",
		"ws": "7.2.3"
	},
	"devDependencies": {
		"@babel/cli": "7.8.4",
		"@babel/core": "7.9.0",
		"@babel/plugin-proposal-decorators": "7.8.3",
		"@babel/plugin-proposal-export-default-from": "7.8.3",
		"@babel/plugin-proposal-export-namespace-from": "7.8.3",
		"@babel/plugin-proposal-nullish-coalescing-operator": "7.8.3",
		"@babel/plugin-proposal-numeric-separator": "7.8.3",
		"@babel/plugin-proposal-optional-chaining": "7.9.0",
		"@babel/plugin-syntax-bigint": "7.8.3",
		"@babel/plugin-syntax-dynamic-import": "7.8.3",
		"@babel/plugin-transform-modules-commonjs": "7.9.0",
		"@babel/preset-flow": "7.9.0",
		"babel-eslint": "10.1.0",
		"eslint": "6.8.0",
		"eslint-config-airbnb": "18.1.0",
		"eslint-plugin-import": "2.20.1",
		"eslint-plugin-jsx-a11y": "6.2.3",
		"eslint-plugin-react": "7.19.0",
		"eslint-plugin-react-hooks": "2.5.1",
		"flow": "0.2.3",
		"flow-bin": "0.121.0",
		"husky": "^4.2.3",
		"jest": "25.1.0",
		"ton-labs-dev-ops": "git@github.com:tonlabs/ton-labs-dev-ops.git"
	}
}<|MERGE_RESOLUTION|>--- conflicted
+++ resolved
@@ -1,10 +1,6 @@
 {
 	"name": "ton-q-server",
-<<<<<<< HEAD
-	"version": "0.25.1",
-=======
 	"version": "0.26.0",
->>>>>>> 4da42c67
 	"description": "TON Q Server – realtime queries over TON blockchain.",
 	"main": "server/index.js",
 	"repository": "git@github.com:tonlabs/ton-q-server.git",
