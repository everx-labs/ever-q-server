/*
 * Copyright 2018-2020 TON DEV SOLUTIONS LTD.
 *
 * Licensed under the SOFTWARE EVALUATION License (the "License"); you may not use
 * this file except in compliance with the License.  You may obtain a copy of the
 * License at:
 *
 * http://www.ton.dev/licenses
 *
 * Unless required by applicable law or agreed to in writing, software
 * distributed under the License is distributed on an "AS IS" BASIS,
 * WITHOUT WARRANTIES OR CONDITIONS OF ANY KIND, either express or implied.
 * See the License for the specific TON DEV software governing permissions and
 * limitations under the License.
 */

// @flow

import { Database, DocumentCollection } from "arangojs";
import { Span, SpanContext, Tracer } from "opentracing";
import { CollectionListener, SubscriptionListener, WaitForListener } from "./arango-listeners";
import type { QConfig } from "./config";
import type { QLog } from "./logs";
import QLogs from "./logs";
<<<<<<< HEAD
import type { AccessRights } from "./q-auth";
import QAuth from "./q-auth";
import type { QType } from "./q-types";
import { QParams } from "./q-types";
=======
import type { AccessRights } from "./auth";
import { Auth } from "./auth";
import type { QType } from "./db-types";
import { QParams } from "./db-types";
>>>>>>> 9c833491
import { QTracer } from "./tracer";
import type { FieldSelection } from "./utils";
import { parseSelectionSet, RegistryMap, selectionToString, wrap } from "./utils";


export type GraphQLRequestContext = {
    config: QConfig,
    auth: Auth,
    tracer: Tracer,

    remoteAddress?: string,
    accessKey: string,
    parentSpan: (Span | SpanContext | typeof undefined),

    shared: Map<string, any>,
}

type OrderBy = {
    path: string,
    direction: string,
}

<<<<<<< HEAD
export async function wrap<R>(log: QLog, op: string, args: any, fetch: () => Promise<R>) {
    try {
        return await fetch();
    } catch (err) {
        delete err.response;
        log.error('FAILED', op, args, err.message || err.ArangoError || err.toString());
        throw err.ArangoError || err;
    }
}

class RegistryMap<T> {
    name: string;
    items: Map<number, T>;
    lastId: number;

    constructor(name: string) {
        this.name = name;
        this.lastId = 0;
        this.items = new Map();
    }

    add(item: T): number {
        let id = this.lastId;
        do {
            id = id < Number.MAX_SAFE_INTEGER ? id + 1 : 1;
        } while (this.items.has(id));
        this.lastId = id;
        this.items.set(id, item);
        return id;
    }

    remove(id: number) {
        if (!this.items.delete(id)) {
            console.error(`Failed to remove ${this.name}: item with id [${id}] does not exists`);
        }
    }

    entries(): [number, T][] {
        return [...this.items.entries()];
    }

    values(): T[] {
        return [...this.items.values()];
    }
}

export type FieldSelection = {
    name: string,
    selection: FieldSelection[],
}

function parseSelectionSet(selectionSet: any, returnFieldSelection: string): FieldSelection[] {
    const fields: FieldSelection[] = [];
    const selections = selectionSet && selectionSet.selections;
    if (selections) {
        for (const item of selections) {
            const name = (item.name && item.name.value) || '';
            if (name) {
                const field: FieldSelection = {
                    name,
                    selection: parseSelectionSet(item.selectionSet, ''),
                };
                if (returnFieldSelection !== '' && field.name === returnFieldSelection) {
                    return field.selection;
                }
                fields.push(field);
            }
        }
    }
    return fields;
}

export function selectionToString(selection: FieldSelection[]): string {
    return selection
        .filter(x => x.name !== '__typename')
        .map((field: FieldSelection) => {
            const fieldSelection = selectionToString(field.selection);
            return `${field.name}${fieldSelection !== '' ? ` { ${fieldSelection} }` : ''}`;
        }).join(' ');
}

function selectFields(doc: any, selection: FieldSelection[]): any {
    const selected: any = {};
    if (doc._key) {
        selected._key = doc._key;
        selected.id = doc._key;
    }
    for (const item of selection) {
        const onField = {
            in_message: 'in_msg',
            out_messages: 'out_msg',
            signatures: 'id',
        }[item.name];
        if (onField !== undefined && doc[onField] !== undefined) {
            selected[onField] = doc[onField];
        }
        const value = doc[item.name];
        if (value !== undefined) {
            selected[item.name] = item.selection.length > 0 ? selectFields(value, item.selection) : value;
        }
    }
    return selected;
}

=======
>>>>>>> 9c833491
type DatabaseQuery = {
    filter: any,
    selection: FieldSelection[],
    orderBy: OrderBy[],
    limit: number,
    timeout: number,
    text: string,
    params: { [string]: any },
    accessRights: AccessRights,
}

export type QueryStat = {
    estimatedCost: number,
    slow: boolean,
    times: number[],
}

export class Collection {
    name: string;
    docType: QType;

    log: QLog;
    auth: Auth;
    tracer: Tracer;
    db: Database;
    slowDb: Database;

    listeners: RegistryMap<CollectionListener>;
    queryStats: Map<string, QueryStat>;

    maxQueueSize: number;

    constructor(
        name: string,
        docType: QType,
        logs: QLogs,
        auth: Auth,
        tracer: Tracer,
        db: Database,
        slowDb: Database,
    ) {
        this.name = name;
        this.docType = docType;

        this.log = logs.create(name);
        this.auth = auth;
        this.tracer = tracer;
        this.db = db;
        this.slowDb = slowDb;

        this.listeners = new RegistryMap<CollectionListener>(`${name} listeners`);
        this.queryStats = new Map<string, QueryStat>();
        this.maxQueueSize = 0;
    }

    // Subscriptions

    onDocumentInsertOrUpdate(doc: any) {
        for (const listener of this.listeners.values()) {
            if (listener.isFiltered(doc)) {
                listener.onDocumentInsertOrUpdate(doc);
            }
        }
    }

    subscriptionResolver() {
        return {
            subscribe: async (_: any, args: { filter: any }, context: any, info: any) => {
                const accessRights = await this.auth.getAccessRights(context.accessKey);
                return new SubscriptionListener(
                    this.name,
                    this.docType,
                    this.listeners,
                    accessRights,
                    args.filter || {},
                    parseSelectionSet(info.operation.selectionSet, this.name),
                );
            },
        }
    }

    // Queries

    getAdditionalCondition(accessRights: AccessRights, params: QParams) {
        const accounts = accessRights.restrictToAccounts;
        if (accounts.length === 0) {
            return '';
        }
        const condition = accounts.length === 1
            ? `== @${params.add(accounts[0])}`
            : `IN [${accounts.map(x => `@${params.add(x)}`).join(',')}]`;
        switch (this.name) {
        case 'accounts':
            return `doc._key ${condition}`;
        case 'transactions':
            return `doc.account_addr ${condition}`;
        case 'messages':
            return `(doc.src ${condition}) OR (doc.dst ${condition})`;
        default:
            return 'false';
        }
    }

    createDatabaseQuery(
        args: {
            filter?: any,
            orderBy?: OrderBy[],
            limit?: number,
            timeout?: number,
        },
        selectionInfo: any,
        accessRights: AccessRights,
    ): ?DatabaseQuery {
        const filter = args.filter || {};
        const params = new QParams();
        const primaryCondition = Object.keys(filter).length > 0 ? this.docType.ql(params, 'doc', filter) : '';
        const additionalCondition = this.getAdditionalCondition(accessRights, params);
        if (primaryCondition === 'false' || additionalCondition === 'false') {
            return null;
        }
        let condition = (primaryCondition && additionalCondition)
            ? `(${primaryCondition}) AND (${additionalCondition})`
            : (primaryCondition || additionalCondition);
        const filterSection = condition ? `FILTER ${condition}` : '';
        const selection = parseSelectionSet(selectionInfo, this.name);
        const orderBy: OrderBy[] = args.orderBy || [];
        const limit: number = args.limit || 50;
        const timeout = Number(args.timeout) || 0;
        const orderByText = orderBy
            .map((field) => {
                const direction = (field.direction && field.direction.toLowerCase() === 'desc')
                    ? ' DESC'
                    : '';
                return `doc.${field.path.replace(/\bid\b/gi, '_key')}${direction}`;
            })
            .join(', ');

        const sortSection = orderByText !== '' ? `SORT ${orderByText}` : '';
        const limitText = Math.min(limit, 50);
        const limitSection = `LIMIT ${limitText}`;

        const text = `
            FOR doc IN ${this.name}
            ${filterSection}
            ${sortSection}
            ${limitSection}
            RETURN doc`;

        return {
            filter,
            selection,
            orderBy,
            limit,
            timeout,
            text,
            params: params.values,
            accessRights,
        };
    }

    async ensureQueryStat(q: DatabaseQuery): Promise<QueryStat> {
        const existing = this.queryStats.get(q.text);
        if (existing !== undefined) {
            return existing;
        }
        const plan = (await this.db.explain(q.text, q.params)).plan;
        const stat = {
            estimatedCost: plan.estimatedCost,
            slow: false,
            times: [],
        };
        if (plan.nodes.find(node => node.type === 'EnumerateCollectionNode')) {
            stat.slow = true;
        }
        this.queryStats.set(q.text, stat);
        return stat;
    }

    queryResolver() {
        return async (parent: any, args: any, context: GraphQLRequestContext, info: any) => wrap(this.log, 'QUERY', args, async () => {
            const accessRights = await context.auth.requireGrantedAccess(context.accessKey || args.accessKey);
            const q = this.createDatabaseQuery(args, info.operation.selectionSet, accessRights);
            if (!q) {
                this.log.debug('QUERY', args, 0, 'SKIPPED', context.remoteAddress);
                return [];
            }
            const stat = await this.ensureQueryStat(q);
            const start = Date.now();
            const result = q.timeout > 0
                ? await this.queryWaitFor(q, stat, context.parentSpan)
                : await this.query(q, stat, context.parentSpan);
            this.log.debug('QUERY', args, (Date.now() - start) / 1000, stat.slow ? 'SLOW' : 'FAST', context.remoteAddress);
            return result;
        });
    }

    static setQueryTraceParams(q: DatabaseQuery, span: Span) {
        const params: any = {
            filter: q.filter,
            selection: selectionToString(q.selection),
        };
        if (q.orderBy.length > 0) {
            params.orderBy = q.orderBy;
        }
        if (q.limit !== 50) {
            params.limit = q.limit;
        }
        if (q.timeout > 0) {
            params.timeout = q.timeout;
        }
        span.setTag('params', params);
    }

    async query(q: DatabaseQuery, stat: QueryStat, parentSpan?: (Span | SpanContext)): Promise<any> {
        return QTracer.trace(this.tracer, `${this.name}.query`, async (span: Span) => {
            Collection.setQueryTraceParams(q, span);
            return this.queryDatabase(q, stat);
        }, parentSpan);
    }

    async queryDatabase(q: DatabaseQuery, stat: QueryStat): Promise<any> {
        const db = stat.slow ? this.slowDb : this.db;
        const start = Date.now();
        const cursor = await db.query(q.text, q.params);
        const result = await cursor.all();
        stat.times.push(Date.now() - start);
        if (stat.times.length > 100) {
            stat.times.shift();
        }
        return result;
    }


    async queryWaitFor(q: DatabaseQuery, stat: QueryStat, parentSpan?: (Span | SpanContext)): Promise<any> {
        return QTracer.trace(this.tracer, `${this.name}.waitFor`, async (span: Span) => {
            Collection.setQueryTraceParams(q, span);
            let waitFor: ?WaitForListener = null;
            let forceTimerId: ?TimeoutID = null;
            let resolvedBy: ?string = null;
            try {
                const onQuery = new Promise((resolve, reject) => {
                    const check = () => {
                        this.queryDatabase(q, stat).then((docs) => {
                            if (!resolvedBy) {
                                if (docs.length > 0) {
                                    forceTimerId = null;
                                    resolvedBy = 'query';
                                    resolve(docs);
                                } else {
                                    forceTimerId = setTimeout(check, 5_000);
                                }
                            }
                        }, reject);
                    };
                    check();
                });
                const onChangesFeed = new Promise((resolve) => {
                    waitFor = new WaitForListener(
                        this.name,
                        this.docType,
                        this.listeners,
                        q.accessRights,
                        q.filter,
                        q.selection,
                        (doc) => {
                            if (!resolvedBy) {
                                resolvedBy = 'listener';
                                resolve([doc]);
                            }
                        });
                });
                const onTimeout = new Promise((resolve) => {
                    setTimeout(() => {
                        if (!resolvedBy) {
                            resolvedBy = 'timeout';
                            resolve([]);
                        }
                    }, q.timeout);
                });
                const result = await Promise.race([
                    onQuery,
                    onChangesFeed,
                    onTimeout,
                ]);
                span.setTag('resolved', resolvedBy);
                return result;
            } finally {
                if (waitFor !== null && waitFor !== undefined) {
                    waitFor.close();
                    waitFor = null;
                }
                if (forceTimerId !== null) {
                    clearTimeout(forceTimerId);
                    forceTimerId = null;
                }
            }
        }, parentSpan);
    }


    dbCollection(): DocumentCollection {
        return this.db.collection(this.name);
    }

    async fetchDocByKey(key: string): Promise<any> {
        if (!key) {
            return Promise.resolve(null);
        }
        return wrap(this.log, 'FETCH_DOC_BY_KEY', key, async () => {
            return this.dbCollection().document(key, true);
        });
    }

    async fetchDocsByKeys(keys: string[]): Promise<any[]> {
        if (!keys || keys.length === 0) {
            return Promise.resolve([]);
        }
        return Promise.all(keys.map(key => this.fetchDocByKey(key)));
    }
}
<|MERGE_RESOLUTION|>--- conflicted
+++ resolved
@@ -22,17 +22,10 @@
 import type { QConfig } from "./config";
 import type { QLog } from "./logs";
 import QLogs from "./logs";
-<<<<<<< HEAD
-import type { AccessRights } from "./q-auth";
-import QAuth from "./q-auth";
-import type { QType } from "./q-types";
-import { QParams } from "./q-types";
-=======
 import type { AccessRights } from "./auth";
 import { Auth } from "./auth";
 import type { QType } from "./db-types";
 import { QParams } from "./db-types";
->>>>>>> 9c833491
 import { QTracer } from "./tracer";
 import type { FieldSelection } from "./utils";
 import { parseSelectionSet, RegistryMap, selectionToString, wrap } from "./utils";
@@ -55,113 +48,6 @@
     direction: string,
 }
 
-<<<<<<< HEAD
-export async function wrap<R>(log: QLog, op: string, args: any, fetch: () => Promise<R>) {
-    try {
-        return await fetch();
-    } catch (err) {
-        delete err.response;
-        log.error('FAILED', op, args, err.message || err.ArangoError || err.toString());
-        throw err.ArangoError || err;
-    }
-}
-
-class RegistryMap<T> {
-    name: string;
-    items: Map<number, T>;
-    lastId: number;
-
-    constructor(name: string) {
-        this.name = name;
-        this.lastId = 0;
-        this.items = new Map();
-    }
-
-    add(item: T): number {
-        let id = this.lastId;
-        do {
-            id = id < Number.MAX_SAFE_INTEGER ? id + 1 : 1;
-        } while (this.items.has(id));
-        this.lastId = id;
-        this.items.set(id, item);
-        return id;
-    }
-
-    remove(id: number) {
-        if (!this.items.delete(id)) {
-            console.error(`Failed to remove ${this.name}: item with id [${id}] does not exists`);
-        }
-    }
-
-    entries(): [number, T][] {
-        return [...this.items.entries()];
-    }
-
-    values(): T[] {
-        return [...this.items.values()];
-    }
-}
-
-export type FieldSelection = {
-    name: string,
-    selection: FieldSelection[],
-}
-
-function parseSelectionSet(selectionSet: any, returnFieldSelection: string): FieldSelection[] {
-    const fields: FieldSelection[] = [];
-    const selections = selectionSet && selectionSet.selections;
-    if (selections) {
-        for (const item of selections) {
-            const name = (item.name && item.name.value) || '';
-            if (name) {
-                const field: FieldSelection = {
-                    name,
-                    selection: parseSelectionSet(item.selectionSet, ''),
-                };
-                if (returnFieldSelection !== '' && field.name === returnFieldSelection) {
-                    return field.selection;
-                }
-                fields.push(field);
-            }
-        }
-    }
-    return fields;
-}
-
-export function selectionToString(selection: FieldSelection[]): string {
-    return selection
-        .filter(x => x.name !== '__typename')
-        .map((field: FieldSelection) => {
-            const fieldSelection = selectionToString(field.selection);
-            return `${field.name}${fieldSelection !== '' ? ` { ${fieldSelection} }` : ''}`;
-        }).join(' ');
-}
-
-function selectFields(doc: any, selection: FieldSelection[]): any {
-    const selected: any = {};
-    if (doc._key) {
-        selected._key = doc._key;
-        selected.id = doc._key;
-    }
-    for (const item of selection) {
-        const onField = {
-            in_message: 'in_msg',
-            out_messages: 'out_msg',
-            signatures: 'id',
-        }[item.name];
-        if (onField !== undefined && doc[onField] !== undefined) {
-            selected[onField] = doc[onField];
-        }
-        const value = doc[item.name];
-        if (value !== undefined) {
-            selected[item.name] = item.selection.length > 0 ? selectFields(value, item.selection) : value;
-        }
-    }
-    return selected;
-}
-
-=======
->>>>>>> 9c833491
 type DatabaseQuery = {
     filter: any,
     selection: FieldSelection[],
