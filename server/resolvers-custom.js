--- conflicted
+++ resolved
@@ -8,11 +8,7 @@
 import { ensureProtocol } from "./config";
 import path from 'path';
 import fetch from 'node-fetch';
-<<<<<<< HEAD
-import type { AccessKey } from "./q-auth";
-=======
 import type { AccessKey } from "./auth";
->>>>>>> 9c833491
 import { QTracer } from "./tracer";
 
 function isObject(test: any): boolean {
