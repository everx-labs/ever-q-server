--- conflicted
+++ resolved
@@ -13,16 +13,8 @@
 import fetch from 'node-fetch';
 import type { AccessKey, AccessRights } from "./auth";
 import { QTracer } from "./tracer";
-<<<<<<< HEAD
+import { QError } from "./utils";
 import {version} from '../package.json';
-=======
-import { QError } from "./utils";
-
-import fs from 'fs'
-import path from 'path'
-
-const {version} = JSON.parse(fs.readFileSync(path.resolve(__dirname, '../../package.json'), 'utf8'));
->>>>>>> 482d3cb8
 
 function isObject(test: any): boolean {
     return typeof test === 'object' && test !== null;
@@ -55,12 +47,10 @@
 //------------------------------------------------------------- Query
 
 function info(): Info {
+    const pkg = JSON.parse((fs.readFileSync(path.resolve(__dirname, '..', '..', 'package.json')): any));
     return {
         version,
-<<<<<<< HEAD
-=======
         time: Date.now(),
->>>>>>> 482d3cb8
     };
 }
 
