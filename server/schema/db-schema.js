/*
 * Copyright 2018-2020 TON DEV SOLUTIONS LTD.
 *
 * Licensed under the SOFTWARE EVALUATION License (the "License"); you may not use
 * this file except in compliance with the License.  You may obtain a copy of the
 * License at:
 *
 * http://www.ton.dev/licenses
 *
 * Unless required by applicable law or agreed to in writing, software
 * distributed under the License is distributed on an "AS IS" BASIS,
 * WITHOUT WARRANTIES OR CONDITIONS OF ANY KIND, either express or implied.
 * See the License for the specific TON DEV software governing permissions and
 * limitations under the License.
 */

//@flow

import { Def } from 'ton-labs-dev-ops/dist/src/schema';

import type { TypeDef } from 'ton-labs-dev-ops/src/schema';
import {
    grams,
    i32,
    i8,
    join,
    OtherCurrency,
    otherCurrencyCollection,
    required,
    u16,
    u32,
    u64,
    u128,
    u8,
    u8enum,
    unixSeconds,
    withDoc
} from "./db-schema-types";

import { docs } from './db.shema.docs';

const { string, bool, ref, arrayOf } = Def;


const accountStatus = u8enum('AccountStatus', {
    uninit: 0,
    active: 1,
    frozen: 2,
    nonExist: 3,
});

const accountStatusChange = u8enum('AccountStatusChange', {
    unchanged: 0,
    frozen: 1,
    deleted: 2,
});

const skipReason = u8enum('SkipReason', {
    noState: 0,
    badState: 1,
    noGas: 2,
});


const accountType = u8enum('AccountType', {
    uninit: 0,
    active: 1,
    frozen: 2,
});

const messageType = u8enum('MessageType', {
    internal: 0,
    extIn: 1,
    extOut: 2,
});


const messageProcessingStatus = u8enum('MessageProcessingStatus', {
    unknown: 0,
    queued: 1,
    processing: 2,
    preliminary: 3,
    proposed: 4,
    finalized: 5,
    refused: 6,
    transiting: 7,
});

const transactionType = u8enum('TransactionType', {
    ordinary: 0,
    storage: 1,
    tick: 2,
    tock: 3,
    splitPrepare: 4,
    splitInstall: 5,
    mergePrepare: 6,
    mergeInstall: 7,
});

const transactionProcessingStatus = u8enum('TransactionProcessingStatus', {
    unknown: 0,
    preliminary: 1,
    proposed: 2,
    finalized: 3,
    refused: 4,
});

const computeType = u8enum('ComputeType', {
    skipped: 0,
    vm: 1,
});

const bounceType = u8enum('BounceType', {
    negFunds: 0,
    noFunds: 1,
    ok: 2,
});

const blockProcessingStatus = u8enum('BlockProcessingStatus', {
    unknown: 0,
    proposed: 1,
    finalized: 2,
    refused: 3,
});


const inMsgType = u8enum('InMsgType', {
    external: 0,
    ihr: 1,
    immediately: 2,
    final: 3,
    transit: 4,
    discardedFinal: 5,
    discardedTransit: 6,
});

const outMsgType = u8enum('OutMsgType', {
    external: 0,
    immediately: 1,
    outMsgNew: 2,
    transit: 3,
    dequeueImmediately: 4,
    dequeue: 5,
    transitRequired: 6,
    dequeueShort: 7,
    none: -1,
});

const splitType = u8enum('SplitType', {
    none: 0,
    split: 2,
    merge: 3,
});

const Account: TypeDef = {
    _doc: docs.account._doc,
    _: { collection: 'accounts' },
    workchain_id: i32(docs.account.workchain_id),
    acc_type: required(accountType(docs.account.acc_type)),
    last_paid: required(u32(docs.account.last_paid)),
    due_payment: grams(docs.account.due_payment),
    last_trans_lt: required(u64(docs.account.last_trans_lt)), // index
    balance: required(grams(docs.account.balance)), // index
    balance_other: otherCurrencyCollection(docs.account.balance_other),
    split_depth: u8(docs.account.split_depth),
    tick: bool(docs.account.tick),
    tock: bool(docs.account.tock),
    code: string(docs.account.code),
    code_hash: string(docs.account.code_hash),
    data: string(docs.account.data),
    data_hash: string(docs.account.data_hash),
    library: string(docs.account.library),
    library_hash: string(docs.account.library_hash),
    proof: string(docs.account.proof),
    boc: string(docs.account.boc),
};

const Message: TypeDef = {
    _doc: docs.message._doc,
    _: { collection: 'messages' },
    msg_type: required(messageType(docs.message.msg_type)),
    status: required(messageProcessingStatus(docs.message.status)),
    block_id: required(string(docs.message.block_id)),
    block: join('Block', 'block_id', 'id'),
    body: string(docs.message.body),
    body_hash: string(docs.message.body_hash),
    split_depth: u8(docs.message.split_depth),
    tick: bool(docs.message.tick),
    tock: bool(docs.message.tock),
    code: string(docs.message.code),
    code_hash: string(docs.message.code_hash),
    data: string(docs.message.data),
    data_hash: string(docs.message.data_hash),
    library: string(docs.message.library),
    library_hash: string(docs.message.library_hash),
    src: string(docs.message.src),
    dst: string(docs.message.dst),
    src_workchain_id: i32(docs.message.src_workchain_id),
    dst_workchain_id: i32(docs.message.dst_workchain_id),
    created_lt: u64(docs.message.created_lt),
    created_at: unixSeconds(docs.message.created_at),
    ihr_disabled: bool(docs.message.ihr_disabled),
    ihr_fee: grams(docs.message.ihr_fee),
    fwd_fee: grams(docs.message.fwd_fee),
    import_fee: grams(docs.message.import_fee),
    bounce: bool(docs.message.bounce),
    bounced: bool(docs.message.bounced),
    value: grams(docs.message.value),
    value_other: otherCurrencyCollection(docs.message.value_other),
    proof: string(docs.message.proof),
    boc: string(docs.message.boc),
    src_transaction: join('Transaction', 'id', 'out_msgs[*]', 'parent.created_lt !== \'00\' && parent.msg_type !== 1'),
    dst_transaction: join('Transaction', 'id', 'in_msg', 'parent.msg_type !== 2'),
};


const Transaction: TypeDef = {
    _doc: docs.transaction._doc,
    _: { collection: 'transactions' },
    tr_type: required(transactionType(docs.transaction.tr_type)),
    status: required(transactionProcessingStatus(docs.transaction.status)),
    block_id: string(docs.transaction.block_id),
    block: join('Block', 'block_id', 'id'),
    account_addr: string(docs.transaction.account_addr),
    workchain_id: i32(docs.transaction.workchain_id),
    lt: u64(docs.transaction.lt),
    prev_trans_hash: string(docs.transaction.prev_trans_hash),
    prev_trans_lt: u64(docs.transaction.prev_trans_lt),
    now: u32(docs.transaction.now),
    outmsg_cnt: i32(docs.transaction.outmsg_cnt),
    orig_status: accountStatus(docs.transaction.orig_status),
    end_status: accountStatus(docs.transaction.end_status),
    in_msg: string(docs.transaction.in_msg),
    in_message: join({ Message }, 'in_msg', 'id'),
    out_msgs: arrayOf(string(docs.transaction.out_msgs)),
    out_messages: arrayOf(join({ Message }, 'out_msgs', 'id')),
    total_fees: grams(docs.transaction.total_fees),
    total_fees_other: otherCurrencyCollection(docs.transaction.total_fees_other),
    old_hash: string(docs.transaction.old_hash),
    new_hash: string(docs.transaction.new_hash),
    credit_first: bool(docs.transaction.credit_first),
    storage: {
        storage_fees_collected: grams(docs.transaction.storage.storage_fees_collected),
        storage_fees_due: grams(docs.transaction.storage.storage_fees_due),
        status_change: accountStatusChange(docs.transaction.storage.status_change),
    },
    credit: {
        due_fees_collected: grams(docs.transaction.credit.due_fees_collected),
        credit: grams(docs.transaction.credit.credit),
        credit_other: otherCurrencyCollection(docs.transaction.credit.credit_other),
    },
    compute: {
        compute_type: required(computeType(docs.transaction.compute.compute_type)),
        skipped_reason: skipReason(docs.transaction.compute.skipped_reason),
        success: bool(docs.transaction.compute.success),
        msg_state_used: bool(docs.transaction.compute.msg_state_used),
        account_activated: bool(docs.transaction.compute.account_activated),
        gas_fees: grams(docs.transaction.compute.gas_fees),
        gas_used: u64(docs.transaction.compute.gas_used),
        gas_limit: u64(docs.transaction.compute.gas_limit),
        gas_credit: i32(docs.transaction.compute.gas_credit),
        mode: i8(docs.transaction.compute.mode),
        exit_code: i32(docs.transaction.compute.exit_code),
        exit_arg: i32(docs.transaction.compute.exit_arg),
        vm_steps: u32(docs.transaction.compute.vm_steps),
        vm_init_state_hash: string(docs.transaction.compute.vm_init_state_hash),
        vm_final_state_hash: string(docs.transaction.compute.vm_final_state_hash),
    },
    action: {
        success: bool(docs.transaction.action.success),
        valid: bool(docs.transaction.action.valid),
        no_funds: bool(docs.transaction.action.no_funds),
        status_change: accountStatusChange(docs.transaction.action.status_change),
        total_fwd_fees: grams(docs.transaction.action.total_fwd_fees),
        total_action_fees: grams(docs.transaction.action.total_action_fees),
        result_code: i32(docs.transaction.action.result_code),
        result_arg: i32(docs.transaction.action.result_arg),
        tot_actions: i32(docs.transaction.action.tot_actions),
        spec_actions: i32(docs.transaction.action.spec_actions),
        skipped_actions: i32(docs.transaction.action.skipped_actions),
        msgs_created: i32(docs.transaction.action.msgs_created),
        action_list_hash: string(docs.transaction.action.action_list_hash),
        total_msg_size_cells: u32(docs.transaction.action.total_msg_size_cells),
        total_msg_size_bits: u32(docs.transaction.action.total_msg_size_bits),
    },
    bounce: {
        bounce_type: required(bounceType(docs.transaction.bounce.bounce_type)),
        msg_size_cells: u32(docs.transaction.bounce.msg_size_cells),
        msg_size_bits: u32(docs.transaction.bounce.msg_size_bits),
        req_fwd_fees: grams(docs.transaction.bounce.req_fwd_fees),
        msg_fees: grams(docs.transaction.bounce.msg_fees),
        fwd_fees: grams(docs.transaction.bounce.fwd_fees),
    },
    aborted: bool(docs.transaction.aborted),
    destroyed: bool(docs.transaction.destroyed),
    tt: string(docs.transaction.tt),
    split_info: {
        cur_shard_pfx_len: u8(docs.transaction.split_info.cur_shard_pfx_len),
        acc_split_depth: u8(docs.transaction.split_info.acc_split_depth),
        this_addr: string(docs.transaction.split_info.this_addr),
        sibling_addr: string(docs.transaction.split_info.sibling_addr),
    },
    prepare_transaction: string(docs.transaction.prepare_transaction),
    installed: bool(docs.transaction.installed),
    proof: string(docs.transaction.proof),
    boc: string(docs.transaction.boc),
};

// BLOCK SIGNATURES

const BlockSignatures: TypeDef = {
    _doc: docs.blockSignatures._doc,
    _: { collection: 'blocks_signatures' },
    gen_utime: unixSeconds(docs.blockSignatures.gen_utime),
    seq_no: u32(docs.blockSignatures.seq_no),
    shard: string(docs.blockSignatures.shard),
    workchain_id: i32(docs.blockSignatures.workchain_id),
    proof: string(docs.blockSignatures.proof),
    validator_list_hash_short: u32(docs.blockSignatures.validator_list_hash_short),
    catchain_seqno: u32(docs.blockSignatures.catchain_seqno),
    sig_weight: u64(docs.blockSignatures.sig_weight),
    signatures: arrayOf({
        node_id: string(),
        r: string(docs.blockSignatures.signatures.r),
        s: string(docs.blockSignatures.signatures.s),
    }, docs.blockSignatures.signatures._doc),
    block: join('Block', 'id', 'id'),
};

// BLOCK

const ExtBlkRef: TypeDef = {
    end_lt: u64(),
    seq_no: u32(),
    root_hash: string(),
    file_hash: string()
};

const extBlkRef = (doc?: string) => ref({ ExtBlkRef }, doc);

const MsgEnvelope: TypeDef = {
    msg_id: string(),
    next_addr: string(),
    cur_addr: string(),
    fwd_fee_remaining: grams(),
};

const msgEnvelope = () => ref({ MsgEnvelope });

const InMsg: TypeDef = {
    msg_type: required(inMsgType()),
    msg_id: string(),
    ihr_fee: grams(),
    proof_created: string(),
    in_msg: msgEnvelope(),
    fwd_fee: grams(),
    out_msg: msgEnvelope(),
    transit_fee: grams(),
    transaction_id: string(),
    proof_delivered: string()
};

const inMsg = (doc?: string) => ref({ InMsg }, doc);

const OutMsg: TypeDef = {
    msg_type: required(outMsgType()),
    msg_id: string(),
    transaction_id: string(),
    out_msg: msgEnvelope(),
    reimport: inMsg(),
    imported: inMsg(),
    import_block_lt: u64(),
    msg_env_hash: string(),
    next_workchain: i32(),
    next_addr_pfx: u64(),
};

const outMsg = (doc?: string) => ref({ OutMsg }, doc);

const shardDescr = (doc?: string): TypeDef => withDoc({
    seq_no: u32(docs.shardDescr.seq_no),
    reg_mc_seqno: u32(docs.shardDescr.reg_mc_seqno),
    start_lt: u64(docs.shardDescr.start_lt),
    end_lt: u64(docs.shardDescr.end_lt),
    root_hash: string(docs.shardDescr.root_hash),
    file_hash: string(docs.shardDescr.file_hash),
    before_split: bool(docs.shardDescr.before_split),
    before_merge: bool(docs.shardDescr.before_merge),
    want_split: bool(docs.shardDescr.want_split),
    want_merge: bool(docs.shardDescr.want_merge),
    nx_cc_updated: bool(docs.shardDescr.nx_cc_updated),
    flags: u8(docs.shardDescr.flags),
    next_catchain_seqno: u32(docs.shardDescr.next_catchain_seqno),
    next_validator_shard: string(docs.shardDescr.next_validator_shard),
    min_ref_mc_seqno: u32(docs.shardDescr.min_ref_mc_seqno),
    gen_utime: unixSeconds(docs.shardDescr.gen_utime),
    split_type: splitType(docs.shardDescr.split_type),
    split: u32(docs.shardDescr.split),
    fees_collected: grams(docs.shardDescr.fees_collected),
    fees_collected_other: otherCurrencyCollection(docs.shardDescr.fees_collected_other),
    funds_created: grams(docs.shardDescr.funds_created),
    funds_created_other: otherCurrencyCollection(docs.shardDescr.funds_created_other),
}, doc);

const GasLimitsPrices: TypeDef = {
    gas_price: u64(),
    gas_limit: u64(),
    special_gas_limit: u64(),
    gas_credit: u64(),
    block_gas_limit: u64(),
    freeze_due_limit: u64(),
    delete_due_limit: u64(),
    flat_gas_limit: u64(),
    flat_gas_price: u64(),
};

const gasLimitsPrices = (doc?: string) => ref({ GasLimitsPrices }, doc);

const BlockLimits: TypeDef = {
    bytes: {
        underload: u32(),
        soft_limit: u32(),
        hard_limit: u32(),
    },
    gas: {
        underload: u32(),
        soft_limit: u32(),
        hard_limit: u32(),
    },
    lt_delta: {
        underload: u32(),
        soft_limit: u32(),
        hard_limit: u32(),
    },
};

const blockLimits = (doc?: string) => ref({ BlockLimits }, doc);

const MsgForwardPrices: TypeDef = {
    lump_price: u64(),
    bit_price: u64(),
    cell_price: u64(),
    ihr_price_factor: u32(),
    first_frac: u16(),
    next_frac: u16(),
};

const msgForwardPrices = (doc?: string) => ref({ MsgForwardPrices }, doc);

const ValidatorSet: TypeDef = {
    utime_since: unixSeconds(),
    utime_until: unixSeconds(),
    total: u16(),
    total_weight: u64(),
    list: arrayOf({
        public_key: string(),
        weight: u64(),
        adnl_addr: string(),
    }),
};

const validatorSet = (doc?: string) => ref({ ValidatorSet }, doc);

const ConfigProposalSetup: TypeDef = {
    min_tot_rounds: u8(),
    max_tot_rounds: u8(),
    min_wins: u8(),
    max_losses: u8(),
    min_store_sec: u32(),
    max_store_sec: u32(),
    bit_price: u32(),
    cell_price: u32(),
};

const configProposalSetup = (doc?: string) => ref({ ConfigProposalSetup }, doc);

const Block: TypeDef = {
    _doc: docs.block._doc,
    _: { collection: 'blocks' },
    status: blockProcessingStatus(docs.block.status),
    global_id: u32(docs.block.global_id),
    want_split: bool(docs.block.want_split),
    seq_no: u32(docs.block.seq_no),
    after_merge: bool(docs.block.after_merge),
    gen_utime: unixSeconds(docs.block.gen_utime),
    gen_catchain_seqno: u32(docs.block.gen_catchain_seqno),
    flags: u16(docs.block.flags),
    master_ref: extBlkRef(docs.block.master_ref),
    prev_ref: extBlkRef(docs.block.prev_ref),
    prev_alt_ref: extBlkRef(docs.block.prev_alt_ref),
    prev_vert_ref: extBlkRef(docs.block.prev_vert_ref),
    prev_vert_alt_ref: extBlkRef(docs.block.prev_vert_alt_ref),
    version: u32(docs.block.version),
    gen_validator_list_hash_short: u32(docs.block.gen_validator_list_hash_short),
    before_split: bool(docs.block.before_split),
    after_split: bool(docs.block.after_split),
    want_merge: bool(docs.block.want_merge),
    vert_seq_no: u32(docs.block.vert_seq_no),
    start_lt: u64(docs.block.start_lt),
    end_lt: u64(docs.block.end_lt),
    workchain_id: i32(docs.block.workchain_id),
    shard: string(docs.block.shard),
    min_ref_mc_seqno: u32(docs.block.min_ref_mc_seqno),
    prev_key_block_seqno: u32(docs.block.prev_key_block_seqno),
    gen_software_version: u32(docs.block.gen_software_version),
    gen_software_capabilities: string(docs.block.gen_software_capabilities),
    value_flow: {
        to_next_blk: grams(docs.block.value_flow.to_next_blk),
        to_next_blk_other: otherCurrencyCollection(docs.block.value_flow.to_next_blk_other),
        exported: grams(docs.block.value_flow.exported),
        exported_other: otherCurrencyCollection(docs.block.value_flow.exported_other),
        fees_collected: grams(docs.block.value_flow.fees_collected),
        fees_collected_other: otherCurrencyCollection(docs.block.value_flow.fees_collected_other),
        created: grams(docs.block.value_flow.created),
        created_other: otherCurrencyCollection(docs.block.value_flow.created_other),
        imported: grams(docs.block.value_flow.imported),
        imported_other: otherCurrencyCollection(docs.block.value_flow.imported_other),
        from_prev_blk: grams(docs.block.value_flow.from_prev_blk),
        from_prev_blk_other: otherCurrencyCollection(docs.block.value_flow.from_prev_blk_other),
        minted: grams(docs.block.value_flow.minted),
        minted_other: otherCurrencyCollection(docs.block.value_flow.minted_other),
        fees_imported: grams(docs.block.value_flow.fees_imported),
        fees_imported_other: otherCurrencyCollection(docs.block.value_flow.fees_imported_other),
    },
    in_msg_descr: arrayOf(inMsg(docs.block.in_msg_descr)),
    rand_seed: string(docs.block.rand_seed),
    out_msg_descr: arrayOf(outMsg(docs.block.out_msg_descr)),
    account_blocks: arrayOf({
        account_addr: string(docs.block.account_blocks.account_addr),
        transactions: arrayOf({
                lt: u64(), // TODO: doc
                transaction_id: string(), // TODO: doc
                total_fees: grams(), // TODO: doc
                total_fees_other: otherCurrencyCollection(), // TODO: doc
            },
            docs.block.account_blocks.transactions
        ),
        old_hash: string(docs.block.account_blocks.state_update.old_hash),
        new_hash: string(docs.block.account_blocks.state_update.new_hash),
        tr_count: i32(docs.block.account_blocks.tr_count)
    }),
    tr_count: i32(), // TODO: doc
    state_update: {
        new: string(docs.block.state_update.new),
        new_hash: string(docs.block.state_update.new_hash),
        new_depth: u16(docs.block.state_update.new_depth),
        old: string(docs.block.state_update.old),
        old_hash: string(docs.block.state_update.old_hash),
        old_depth: u16(docs.block.state_update.old_depth)
    },
    master: {
        min_shard_gen_utime: unixSeconds(docs.block.master.min_shard_gen_utime),
        max_shard_gen_utime: unixSeconds(docs.block.master.max_shard_gen_utime),
        shard_hashes: arrayOf({
            workchain_id: i32(docs.block.master.shard_hashes.workchain_id),
            shard: string(docs.block.master.shard_hashes.shard),
            descr: shardDescr(docs.block.master.shard_hashes.descr),
        }),
        shard_fees: arrayOf({
            workchain_id: i32(docs.block.master.shard_fees.workchain_id),
            shard: string(docs.block.master.shard_fees.shard),
            fees: grams(docs.block.master.shard_fees.fees),
            fees_other: otherCurrencyCollection(docs.block.master.shard_fees.fees_other),
            create: grams(docs.block.master.shard_fees.create),
            create_other: otherCurrencyCollection(docs.block.master.shard_fees.create_other),
        }),
        recover_create_msg: inMsg(docs.block.master.recover_create_msg),
        prev_blk_signatures: arrayOf({
            node_id: string(docs.block.master.prev_blk_signatures.node_id),
            r: string(docs.block.master.prev_blk_signatures.r),
            s: string(docs.block.master.prev_blk_signatures.s),
        }),
        config_addr: string(),
        config: {
            p0: string(docs.block.master.config.p0),
            p1: string(docs.block.master.config.p1),
            p2: string(docs.block.master.config.p2),
            p3: string(docs.block.master.config.p3),
            p4: string(docs.block.master.config.p4),
            p6: {
                _doc: docs.block.master.config.p6._doc,
                mint_new_price: string(),
                mint_add_price: string(),
            },
            p7: arrayOf({
                currency: u32(),
                value: string(),
            }, docs.block.master.config.p7._doc),
            p8: {
                _doc: docs.block.master.config.p8._doc,
                version: u32(),
                capabilities: string(),
            },
            p9: arrayOf(u32(), docs.block.master.config.p9._doc),
            p10: arrayOf(u32(), docs.block.master.config.p10._doc),
            p11: {
                _doc: docs.block.master.config.p11._doc,
                normal_params: configProposalSetup(docs.block.master.config.p11.normal_params),
                critical_params: configProposalSetup(docs.block.master.config.p11.critical_params),
            },
            p12: arrayOf({
                workchain_id: i32(),
                enabled_since: u32(),
                actual_min_split: u8(),
                min_split: u8(),
                max_split: u8(),
                active: bool(),
                accept_msgs: bool(),
                flags: u16(),
                zerostate_root_hash: string(),
                zerostate_file_hash: string(),
                version: u32(),
                basic: bool(),
                vm_version: i32(),
                vm_mode: string(),
                min_addr_len: u16(),
                max_addr_len: u16(),
                addr_len_step: u16(),
                workchain_type_id: u32(),
            }, docs.block.master.config.p12._doc),
            p14: {
                _doc: docs.block.master.config.p14._doc,
                masterchain_block_fee: grams(),
                basechain_block_fee: grams(),
            },
            p15: {
                _doc: docs.block.master.config.p15._doc,
                validators_elected_for: u32(),
                elections_start_before: u32(),
                elections_end_before: u32(),
                stake_held_for: u32(),
            },
            p16: {
                _doc: docs.block.master.config.p16._doc,
                max_validators: u16(),
                max_main_validators: u16(),
                min_validators: u16(),
            },
            p17: {
                _doc: docs.block.master.config.p17._doc,
                min_stake: u128(),
                max_stake: u128(),
                min_total_stake: u128(),
                max_stake_factor: u32()
            },
            p18: arrayOf({
<<<<<<< HEAD
                utime_since: unixSeconds(),
                bit_price_ps: string(),
                cell_price_ps: string(),
                mc_bit_price_ps: string(),
                mc_cell_price_ps: string(),
=======
                utime_since: unixTime(),
                bit_price_ps: u64(),
                cell_price_ps: u64(),
                mc_bit_price_ps: u64(),
                mc_cell_price_ps: u64(),
>>>>>>> 482d3cb8
            }, docs.block.master.config.p18._doc),
            p20: gasLimitsPrices(docs.block.master.config.p20),
            p21: gasLimitsPrices(docs.block.master.config.p21),
            p22: blockLimits(docs.block.master.config.p22),
            p23: blockLimits(docs.block.master.config.p23),
            p24: msgForwardPrices(docs.block.master.config.p24),
            p25: msgForwardPrices(docs.block.master.config.p25),
            p28: {
                _doc: docs.block.master.config.p28._doc,
                shuffle_mc_validators: bool(),
                mc_catchain_lifetime: u32(),
                shard_catchain_lifetime: u32(),
                shard_validators_lifetime: u32(),
                shard_validators_num: u32(),
            },
            p29: {
                _doc: docs.block.master.config.p29._doc,
                new_catchain_ids: bool(),
                round_candidates: u32(),
                next_candidate_delay_ms: u32(),
                consensus_timeout_ms: u32(),
                fast_attempts: u32(),
                attempt_duration: u32(),
                catchain_max_deps: u32(),
                max_block_bytes: u32(),
                max_collated_bytes: u32()
            },
            p31: arrayOf(string(), docs.block.master.config.p31._doc),
            p32: validatorSet(docs.block.master.config.p32),
            p33: validatorSet(docs.block.master.config.p33),
            p34: validatorSet(docs.block.master.config.p34),
            p35: validatorSet(docs.block.master.config.p35),
            p36: validatorSet(docs.block.master.config.p36),
            p37: validatorSet(docs.block.master.config.p37),
            p39: arrayOf({
                adnl_addr: string(),
                temp_public_key: string(),
                seqno: u32(),
                valid_until: u32(),
                signature_r: string(),
                signature_s: string(),
            }, docs.block.master.config.p39._doc),
        }
    },
    key_block: bool(docs.block.key_block),
    boc: string(docs.block.boc),
    signatures: join({ BlockSignatures }, 'id', 'id'),
};

//Root scheme declaration

const schema: TypeDef = {
    _class: {
        types: {
            OtherCurrency,
            ExtBlkRef,
            MsgEnvelope,
            InMsg,
            OutMsg,
            Message,
            Block,
            Account,
            Transaction,
            BlockSignatures,
            GasLimitsPrices,
            BlockLimits,
            MsgForwardPrices,
            ValidatorSet,
            ConfigProposalSetup
        }
    }
};

export default schema;<|MERGE_RESOLUTION|>--- conflicted
+++ resolved
@@ -644,19 +644,11 @@
                 max_stake_factor: u32()
             },
             p18: arrayOf({
-<<<<<<< HEAD
                 utime_since: unixSeconds(),
-                bit_price_ps: string(),
-                cell_price_ps: string(),
-                mc_bit_price_ps: string(),
-                mc_cell_price_ps: string(),
-=======
-                utime_since: unixTime(),
                 bit_price_ps: u64(),
                 cell_price_ps: u64(),
                 mc_bit_price_ps: u64(),
                 mc_cell_price_ps: u64(),
->>>>>>> 482d3cb8
             }, docs.block.master.config.p18._doc),
             p20: gasLimitsPrices(docs.block.master.config.p20),
             p21: gasLimitsPrices(docs.block.master.config.p21),
