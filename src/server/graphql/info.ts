import { packageJson } from "../utils";
import { QRequestContext } from "../request";
import { FieldNode } from "graphql";

const { version } = packageJson();

type Info = {
<<<<<<< HEAD
    version?: string,
    time?: number,
    lastBlockTime?: number,
    blocksLatency?: number,
    transactionsLatency?: number,
    messagesLatency?: number,
    latency?: number,
    endpoints?: string[],
=======
    version: string,
    time: number,
    lastBlockTime: number,
    blocksLatency: number,
    transactionsLatency: number,
    messagesLatency: number,
    latency: number,
    endpoints: string[],
    chainOrderBoundary: string | null,
>>>>>>> 6934dfef
};

async function info(
    _parent: Record<string, unknown>,
    _args: unknown,
    context: QRequestContext,
    info: { fieldNodes: FieldNode[] },
): Promise<Info> {
    const fields = new Set<string>();
    for (const field of info.fieldNodes[0].selectionSet?.selections ?? []) {
        if (field.kind === "Field") {
            fields.add(field.name.value);
        }
    }
<<<<<<< HEAD
    const result: Info = {
=======
    const data = context.services.data;
    const latency = await data.getLatency();
    
    let chainOrderBoundary = null;
    if (fields.has("chainOrderBoundary")) {
        try {
            chainOrderBoundary = (await context.services.data.getReliableChainOrderUpperBoundary()).boundary;
        } catch {
            // intentionally left blank
        }
    }
    return {
>>>>>>> 6934dfef
        version: version as string,
        time: Date.now(),
        endpoints: context.services.config.endpoints,
        chainOrderBoundary,
    };
    const latencyFieldsSelected =
        fields.has("latency")
        || fields.has("blocksLatency")
        || fields.has("transactionsLatency")
        || fields.has("messagesLatency")
        || fields.has("lastBlockTime");
    if (latencyFieldsSelected) {
        const data = context.services.data;
        const latency = await data.getLatency(context);
        result.lastBlockTime = latency.lastBlockTime;
        result.blocksLatency = latency.blocks.latency;
        result.transactionsLatency = latency.transactions.latency;
        result.messagesLatency = latency.messages.latency;
        result.latency = data.debugLatency === 0 ? latency.latency : data.debugLatency;
    }
    return result;
}

export const infoResolvers = {
    Query: {
        info,
    },
};<|MERGE_RESOLUTION|>--- conflicted
+++ resolved
@@ -5,7 +5,6 @@
 const { version } = packageJson();
 
 type Info = {
-<<<<<<< HEAD
     version?: string,
     time?: number,
     lastBlockTime?: number,
@@ -14,17 +13,7 @@
     messagesLatency?: number,
     latency?: number,
     endpoints?: string[],
-=======
-    version: string,
-    time: number,
-    lastBlockTime: number,
-    blocksLatency: number,
-    transactionsLatency: number,
-    messagesLatency: number,
-    latency: number,
-    endpoints: string[],
-    chainOrderBoundary: string | null,
->>>>>>> 6934dfef
+    chainOrderBoundary?: string,
 };
 
 async function info(
@@ -39,27 +28,18 @@
             fields.add(field.name.value);
         }
     }
-<<<<<<< HEAD
     const result: Info = {
-=======
-    const data = context.services.data;
-    const latency = await data.getLatency();
-    
-    let chainOrderBoundary = null;
+        version: version as string,
+        time: Date.now(),
+        endpoints: context.services.config.endpoints,
+    };
     if (fields.has("chainOrderBoundary")) {
         try {
-            chainOrderBoundary = (await context.services.data.getReliableChainOrderUpperBoundary()).boundary;
+            result.chainOrderBoundary = (await context.services.data.getReliableChainOrderUpperBoundary()).boundary;
         } catch {
             // intentionally left blank
         }
     }
-    return {
->>>>>>> 6934dfef
-        version: version as string,
-        time: Date.now(),
-        endpoints: context.services.config.endpoints,
-        chainOrderBoundary,
-    };
     const latencyFieldsSelected =
         fields.has("latency")
         || fields.has("blocksLatency")
