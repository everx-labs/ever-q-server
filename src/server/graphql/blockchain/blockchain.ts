import { QRequestContext } from "../../request"
import { QTraceSpan } from "../../tracing"
import { QError, required } from "../../utils"

import {
    BlockchainQueryMaster_Seq_No_RangeArgs,
    Resolvers,
} from "./resolvers-types-generated"
import {
    resolve_account,
    resolve_account_transactions,
    resolve_key_blocks,
    resolve_blockchain_blocks,
    resolve_account_messages,
    resolve_blockchain_transactions,
    resolve_block,
    resolve_transaction,
    resolve_message,
    resolve_block_by_seq_no,
} from "./fetchers"
import { isDefined } from "./helpers"

// UUID is a hack to bypass QDataCombiner deduplication
const MASTER_SEQ_NO_RANGE_QUERY = `
    RETURN {
        _key: UUID(),
        first: @time_start ? (
            FOR b IN blocks
            FILTER b.workchain_id == -1
            SORT b.gen_utime ASC
            LIMIT 1
            RETURN b.seq_no
        )[0] : null,
        start: @time_start ? (
            FOR b IN blocks
            FILTER b.workchain_id == -1 && b.gen_utime >= @time_start
            SORT b.gen_utime ASC
            LIMIT 1
            RETURN b.seq_no
        )[0] : null,
        end: @time_end ? (
            FOR b IN blocks
            FILTER b.master.min_shard_gen_utime != null && b.master.min_shard_gen_utime >= @time_end
            SORT b.master.min_shard_gen_utime ASC
            LIMIT 1
            RETURN b.seq_no
        )[0] : null
    }`.replace(/\s+/g, " ")

async function resolve_maser_seq_no_range(
    args: BlockchainQueryMaster_Seq_No_RangeArgs,
    context: QRequestContext,
    traceSpan: QTraceSpan,
) {
    if (args.time_start && args.time_end && args.time_start > args.time_end) {
        throw QError.invalidQuery(
            "time_start should not be greater than time_end",
        )
    }

<<<<<<< HEAD
    // For the start we are:
    // - searching the closest master block at or before time_start - all later blocks will have bigger chain_order
    // - searching the minimum chain_order as a backup plan
    // For the end we are:
    // - trying to reduce amount of blocks to process via end_query_limiter
    // - getting the max chain_order for a blocks at or before time_end
    const text = `
        // ArangoDB most likely will execute all of the queries, but we will give it a chance to optimize
        LET end_query_limiter = @time_end
            ? /* min_gen_utime_for_range_ending_after_time_end */ (
                FOR b IN blocks
                FILTER b.workchain_id == -1 && b.gen_utime > @time_end
                SORT b.gen_utime ASC
                LIMIT 1
                RETURN MIN(b.master.shard_hashes[*].descr.gen_utime)
            )[0]
            : null

        LET end_query_limiter2 = @time_end && (end_query_limiter > @time_end || end_query_limiter == null)
            ? /* min_gen_utime_for_range_ending_right_before_time_end */ (
                FOR b IN blocks
                FILTER b.workchain_id == -1 && b.gen_utime <= @time_end
                SORT b.gen_utime DESC
                LIMIT 1
                RETURN MIN(b.master.shard_hashes[*].descr.gen_utime)
            )[0]
            : end_query_limiter

        LET end_query_limiter3 = end_query_limiter2 || 1

        RETURN {
            _key: UUID(),
            first: @time_start ? (FOR b IN blocks SORT b.chain_order ASC LIMIT 1 RETURN b.chain_order)[0] : null,
            start: @time_start ? (FOR b IN blocks FILTER b.workchain_id == -1 && b.gen_utime <= @time_start SORT b.gen_utime DESC LIMIT 1 RETURN b.chain_order)[0] : null,
            end: @time_end ? MAX(FOR b IN blocks FILTER b.gen_utime >= end_query_limiter3 && b.gen_utime <= @time_end SORT b.gen_utime DESC RETURN b.chain_order) : null
        }
    ` // UUID is a hack to bypass QDataCombiner deduplication
    const vars: Record<string, unknown> = {
        time_start: args.time_start ?? null,
        time_end: args.time_end ?? null,
    }
=======
>>>>>>> e4dfa803
    const result = (await context.services.data.query(
        required(context.services.data.blocks.provider),
        {
            text: MASTER_SEQ_NO_RANGE_QUERY,
            vars: {
                time_start: args.time_start ?? null,
                time_end: args.time_end ?? null,
            },
            orderBy: [],
            request: context,
            traceSpan,
        },
    )) as {
        first: number | null
        start: number | null
        end: number | null
    }[]

    // Aggregate data from multiple DB
    // min first, min start, min end
    let first: number | null = null
    let start: number | null = null
    let end: number | null = null
    for (const r of result) {
        if (r.first && (!first || r.first < first)) {
            first = r.first
        }
        if (r.start && (!start || r.start < start)) {
            start = r.start
        }
        if (r.end && (!end || r.end < end)) {
            end = r.end
        }
    }

    // reliable boundary
    const reliable =
        await context.services.data.getReliableChainOrderUpperBoundary(context)
    const max_end = parseMasterSeqNo(reliable.boundary)

    // Edge cases:
    // 1. time_start is ...
    // 1.1. ...after reliable boundary
    //      it is ok to return start >= max_end
    //      (queries just will give empty results for a while)
    // 1.2  ...greater than the last masterblock gen_utime
    //      start == null and we need to coerce
    // 1.3. time_start is less than the first masterblock gen_utime
    //      start == first and if database hasn't all blocks,
    //      we can't properly determine start seq_no
    // 2. time_end ...
    // 2.1. ...is less than the first available block gen_utime
    //      end is defined and doesn't violate definition
    // 2.2. ...is greater than min_shard_gen_utime of the last masterblock
    //      end is automatically null as expected
    // 2.3. ...results to end greater than reliable boundary
    //      it is better to null end to highlight that some data is not accessible yet
    // 3. start is greater than end
    //    it is expected to be impossible

    if (isDefined(args.time_start)) {
        if (start == null) {
            // 1.2
            // the difference between max_end and last is expected to be insignificant
            start = max_end
        } else if (start == first && first > 1) {
            // 1.3
            start = null
        }
    }

    if (end && end > max_end) {
        // 2.3
        end = null
    }

    if (start && end && start > end) {
        // 3
        throw QError.create(
            500,
            "Start is greater than end: " +
                `[${args.time_start},${args.time_end}) -> [${start},${end}) ` +
                `with first = ${first} and max_end = ${max_end}`,
        )
    }

    return {
        start,
        end,
    }

    function parseMasterSeqNo(chain_order: string) {
        const length = parseInt(chain_order[0], 16) + 1
        return parseInt(chain_order.slice(1, length + 1), 16)
    }
}

export const resolvers: Resolvers<QRequestContext> = {
    Query: {
        blockchain: () => ({}),
    },
    BlockchainQuery: {
        account: async (_parent, args, context) => {
            const addressWithoutPrefix = args.address.split(":")[1]
            if (
                addressWithoutPrefix === undefined ||
                addressWithoutPrefix.length !== 64
            ) {
                throw QError.invalidQuery("Invalid account address")
            }
            const restrictToAccounts = (await context.requireGrantedAccess({}))
                .restrictToAccounts
            if (
                restrictToAccounts.length != 0 &&
                !restrictToAccounts.includes(args.address)
            ) {
                throw QError.invalidQuery("This account address is not allowed")
            }
            return {
                address: args.address,
            }
        },
        block: async (_parent, args, context, info) => {
            return context.trace("blockchain-block", async traceSpan => {
                return resolve_block(args.hash, context, info, traceSpan)
            })
        },
        block_by_seq_no: async (_parent, args, context, info) => {
            return context.trace(
                "blockchain-block-by-seq-no",
                async traceSpan => {
                    return resolve_block_by_seq_no(
                        args,
                        context,
                        info,
                        traceSpan,
                    )
                },
            )
        },
        transaction: async (_parent, args, context, info) => {
            return context.trace("blockchain-transaction", async traceSpan => {
                return resolve_transaction(args.hash, context, info, traceSpan)
            })
        },
        message: async (_parent, args, context, info) => {
            return context.trace("blockchain-message", async traceSpan => {
                return resolve_message(args.hash, context, info, traceSpan)
            })
        },
        master_seq_no_range: (_parent, args, context) => {
            return context.trace(
                "blockchain-master_seq_no_range",
                async traceSpan => {
                    return await resolve_maser_seq_no_range(
                        args,
                        context,
                        traceSpan,
                    )
                },
            )
        },
        key_blocks: async (_parent, args, context, info) => {
            return context.trace(
                "blockchain-resolve_key_blocks",
                async traceSpan => {
                    return await resolve_key_blocks(
                        args,
                        context,
                        info,
                        traceSpan,
                    )
                },
            )
        },
        blocks: async (_parent, args, context, info) => {
            return context.trace(
                "blockchain-resolve_workchain_blocks",
                async traceSpan => {
                    return await resolve_blockchain_blocks(
                        args,
                        context,
                        info,
                        traceSpan,
                    )
                },
            )
        },
        transactions: async (_parent, args, context, info) => {
            return context.trace(
                "blockchain-workchain_transactions",
                async traceSpan => {
                    return await resolve_blockchain_transactions(
                        args,
                        context,
                        info,
                        traceSpan,
                    )
                },
            )
        },
    },
    BlockchainAccountQuery: {
        info: async (parent, _args, context, info) => {
            return context.trace("blockchain-account-info", async traceSpan => {
                return resolve_account(parent.address, context, info, traceSpan)
            })
        },
        transactions: async (parent, args, context, info) => {
            return context.trace(
                "blockchain-account-transactions",
                async traceSpan => {
                    return await resolve_account_transactions(
                        parent.address,
                        args,
                        context,
                        info,
                        traceSpan,
                    )
                },
            )
        },
        messages: async (parent, args, context, info) => {
            return context.trace(
                "blockchain-account-messages",
                async traceSpan => {
                    return await resolve_account_messages(
                        parent,
                        args,
                        context,
                        info,
                        traceSpan,
                    )
                },
            )
        },
    },
    Node: {
        __resolveType: parent => {
            // it could fail if parent is a value from db instead of a value with resolved fields
            // need to test
            switch (parent.id.split("/")[0]) {
                case "account":
                    return "BlockchainAccount"
                case "block":
                    return "BlockchainBlock"
                case "message":
                    return "BlockchainMessage"
                case "transaction":
                    return "BlockchainTransaction"
                default:
                    return null
            }
        },
    },
}<|MERGE_RESOLUTION|>--- conflicted
+++ resolved
@@ -58,50 +58,6 @@
         )
     }
 
-<<<<<<< HEAD
-    // For the start we are:
-    // - searching the closest master block at or before time_start - all later blocks will have bigger chain_order
-    // - searching the minimum chain_order as a backup plan
-    // For the end we are:
-    // - trying to reduce amount of blocks to process via end_query_limiter
-    // - getting the max chain_order for a blocks at or before time_end
-    const text = `
-        // ArangoDB most likely will execute all of the queries, but we will give it a chance to optimize
-        LET end_query_limiter = @time_end
-            ? /* min_gen_utime_for_range_ending_after_time_end */ (
-                FOR b IN blocks
-                FILTER b.workchain_id == -1 && b.gen_utime > @time_end
-                SORT b.gen_utime ASC
-                LIMIT 1
-                RETURN MIN(b.master.shard_hashes[*].descr.gen_utime)
-            )[0]
-            : null
-
-        LET end_query_limiter2 = @time_end && (end_query_limiter > @time_end || end_query_limiter == null)
-            ? /* min_gen_utime_for_range_ending_right_before_time_end */ (
-                FOR b IN blocks
-                FILTER b.workchain_id == -1 && b.gen_utime <= @time_end
-                SORT b.gen_utime DESC
-                LIMIT 1
-                RETURN MIN(b.master.shard_hashes[*].descr.gen_utime)
-            )[0]
-            : end_query_limiter
-
-        LET end_query_limiter3 = end_query_limiter2 || 1
-
-        RETURN {
-            _key: UUID(),
-            first: @time_start ? (FOR b IN blocks SORT b.chain_order ASC LIMIT 1 RETURN b.chain_order)[0] : null,
-            start: @time_start ? (FOR b IN blocks FILTER b.workchain_id == -1 && b.gen_utime <= @time_start SORT b.gen_utime DESC LIMIT 1 RETURN b.chain_order)[0] : null,
-            end: @time_end ? MAX(FOR b IN blocks FILTER b.gen_utime >= end_query_limiter3 && b.gen_utime <= @time_end SORT b.gen_utime DESC RETURN b.chain_order) : null
-        }
-    ` // UUID is a hack to bypass QDataCombiner deduplication
-    const vars: Record<string, unknown> = {
-        time_start: args.time_start ?? null,
-        time_end: args.time_end ?? null,
-    }
-=======
->>>>>>> e4dfa803
     const result = (await context.services.data.query(
         required(context.services.data.blocks.provider),
         {
