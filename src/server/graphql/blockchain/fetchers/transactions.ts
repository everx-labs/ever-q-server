--- conflicted
+++ resolved
@@ -63,7 +63,6 @@
         "FOR doc IN transactions " +
         `FILTER doc._key == @${params.add(hash)} ` +
         `RETURN ${returnExpression}`
-<<<<<<< HEAD
     const queryResult = await parseTransactionBocsIfRequired(
         requireBocParsing,
         context,
@@ -79,19 +78,6 @@
             },
         )) as BlockchainTransaction[],
     )
-=======
-    const queryResult = (await context.services.data.query(
-        required(context.services.data.transactions.provider),
-        {
-            text: query,
-            vars: params.values,
-            orderBy: [],
-            request: context,
-            traceSpan,
-            archive,
-        },
-    )) as BlockchainTransaction[]
->>>>>>> 03c23145
 
     return queryResult[0]
 }
@@ -104,7 +90,13 @@
 ) {
     const maxJoinDepth = 2
 
-    const selectionSet = info.fieldNodes[0].selectionSet
+    const useArchive = useTransactionsArchive(args.archive, context)
+    const { selectionSet, requireBocParsing } = upgradeSelectionForBocParsing(
+        useArchive,
+        info.fieldNodes[0].selectionSet,
+        transactionArchiveFields,
+    )
+
     const returnExpression = config.transactions.buildReturnExpression(
         selectionSet,
         context,
@@ -122,18 +114,21 @@
         `FILTER doc.in_msg == @${params.add(args.msg_hash)} ` +
         "SORT doc.lt ASC LIMIT 50 " +
         `RETURN ${returnExpression}`
-    const queryResult = (await context.services.data.query(
-        required(context.services.data.transactions.provider),
-        {
-            text: query,
-            vars: params.values,
-            orderBy: [],
-            request: context,
-            traceSpan,
-            archive: args.archive,
-        },
-    )) as BlockchainTransaction[]
-
+    const queryResult = await parseTransactionBocsIfRequired(
+        requireBocParsing,
+        context,
+        (await context.services.data.query(
+            required(context.services.data.transactions.provider),
+            {
+                text: query,
+                vars: params.values,
+                orderBy: [],
+                request: context,
+                traceSpan,
+                archive: useArchive,
+            },
+        )) as BlockchainTransaction[],
+    )
     return queryResult
 }
 
@@ -189,7 +184,6 @@
         LIMIT ${limit}
         RETURN ${returnExpression}
     `
-<<<<<<< HEAD
     const queryResult = await parseTransactionBocsIfRequired(
         requireBocParsing,
         context,
@@ -210,24 +204,6 @@
             },
         )) as BlockchainTransaction[],
     )
-=======
-    const queryResult = (await context.services.data.query(
-        required(context.services.data.transactions.provider),
-        {
-            text: query,
-            vars: params.values,
-            orderBy: [
-                {
-                    path: "chain_order",
-                    direction: "ASC",
-                },
-            ],
-            request: context,
-            traceSpan,
-            archive: args.archive,
-        },
-    )) as BlockchainTransaction[]
->>>>>>> 03c23145
 
     return (await processPaginatedQueryResult(
         queryResult,
@@ -241,7 +217,7 @@
                 context,
                 traceSpan,
                 maxJoinDepth,
-                args.archive,
+                useArchive,
             )
         },
     )) as BlockchainTransactionsConnection
@@ -299,7 +275,6 @@
         LIMIT ${limit}
         RETURN ${returnExpression}
     `
-<<<<<<< HEAD
     const queryResult = await parseTransactionBocsIfRequired(
         requireBocParsing,
         context,
@@ -321,24 +296,6 @@
         )) as BlockchainTransaction[],
     )
 
-=======
-    const queryResult = (await context.services.data.query(
-        required(context.services.data.transactions.provider),
-        {
-            text: query,
-            vars: params.values,
-            orderBy: [
-                {
-                    path: "chain_order",
-                    direction: "ASC",
-                },
-            ],
-            request: context,
-            traceSpan,
-            archive: args.archive,
-        },
-    )) as BlockchainTransaction[]
->>>>>>> 03c23145
     return (await processPaginatedQueryResult(
         queryResult,
         limit,
@@ -351,7 +308,7 @@
                 context,
                 traceSpan,
                 maxJoinDepth,
-                args.archive,
+                useArchive,
             )
         },
     )) as BlockchainTransactionsConnection
@@ -383,7 +340,13 @@
 
     const { direction, limit } = processPaginationArgs(args)
 
-    const selectionSet = getNodeSelectionSetForConnection(info)
+    const useArchive = useTransactionsArchive(args.archive, context)
+    const { selectionSet, requireBocParsing } = upgradeSelectionForBocParsing(
+        useArchive,
+        getNodeSelectionSetForConnection(info),
+        transactionArchiveFields,
+    )
+
     const returnExpression = config.transactions.buildReturnExpression(
         selectionSet,
         context,
@@ -400,22 +363,26 @@
         LIMIT ${limit}
         RETURN ${returnExpression}
     `
-    const queryResult = (await context.services.data.query(
-        required(context.services.data.transactions.provider),
-        {
-            text: query,
-            vars: params.values,
-            orderBy: [
-                {
-                    path: "lt",
-                    direction: "ASC",
-                },
-            ],
-            request: context,
-            traceSpan,
-            archive: args.archive,
-        },
-    )) as BlockchainTransaction[]
+    const queryResult = await parseTransactionBocsIfRequired(
+        requireBocParsing,
+        context,
+        (await context.services.data.query(
+            required(context.services.data.transactions.provider),
+            {
+                text: query,
+                vars: params.values,
+                orderBy: [
+                    {
+                        path: "lt",
+                        direction: "ASC",
+                    },
+                ],
+                request: context,
+                traceSpan,
+                archive: useArchive,
+            },
+        )) as BlockchainTransaction[],
+    )
 
     return (await processPaginatedQueryResult(
         queryResult,
@@ -429,7 +396,7 @@
                 context,
                 traceSpan,
                 maxJoinDepth,
-                args.archive,
+                useArchive,
             )
         },
     )) as BlockchainTransactionsConnection
