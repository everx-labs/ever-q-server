import { GraphQLResolveInfo } from "graphql"

import { convertBigUInt, QParams } from "../../../filter/filters"
import { QRequestContext } from "../../../request"
import { QTraceSpan } from "../../../tracing"
import { QError, required } from "../../../utils"

import { config } from "../config"
import {
    Direction,
    getNodeSelectionSetForConnection,
    isDefined,
    prepareChainOrderFilter,
    processPaginatedQueryResult,
    processPaginationArgs,
} from "../helpers"
import {
    BlockchainAccountQuery,
    BlockchainAccountQueryMessagesArgs,
    BlockchainMessage,
    BlockchainMessagesConnection,
    BlockchainMessageTypeFilterEnum,
} from "../resolvers-types-generated"
import { resolveAddress } from "../../../address"
import {
    upgradeSelectionForBocParsing,
    messageArchiveFields,
    parseMessageBocsIfRequired,
} from "../boc-parsers"
import { useMessagesArchive } from "../../../data/data-provider"

export async function resolve_message(
    hash: String,
    context: QRequestContext,
    info: GraphQLResolveInfo,
    traceSpan: QTraceSpan,
    archive: boolean | undefined | null,
) {
    const maxJoinDepth = 1
    const useArchive = useMessagesArchive(archive, context)
    const { selectionSet, requireBocParsing } = upgradeSelectionForBocParsing(
        useArchive,
        info.fieldNodes[0].selectionSet,
        messageArchiveFields,
    )

    const returnExpression = config.messages.buildReturnExpression(
        selectionSet,
        context,
        maxJoinDepth,
        "doc",
    )

    // query
    const params = new QParams({
        stringifyKeyInAqlComparison:
            context.services.config.queries.filter.stringifyKeyInAqlComparison,
    })
    const query =
        "FOR doc IN messages " +
        `FILTER doc._key == @${params.add(hash)} ` +
        `RETURN ${returnExpression}`
<<<<<<< HEAD
    const queryResult = await parseMessageBocsIfRequired(
        requireBocParsing,
        context,
        (await context.services.data.query(
            required(context.services.data.messages.provider),
            {
                text: query,
                vars: params.values,
                orderBy: [],
                request: context,
                traceSpan,
                archive: useArchive,
            },
        )) as BlockchainMessage[],
    )
=======
    const queryResult = (await context.services.data.query(
        required(context.services.data.messages.provider),
        {
            text: query,
            vars: params.values,
            orderBy: [],
            request: context,
            traceSpan,
            archive,
        },
    )) as BlockchainMessage[]
>>>>>>> 03c23145

    await config.messages.fetchJoins(
        queryResult,
        selectionSet,
        context,
        traceSpan,
        maxJoinDepth,
        archive,
    )

    return queryResult[0]
}

export async function resolve_account_messages(
    parent: BlockchainAccountQuery,
    args: BlockchainAccountQueryMessagesArgs,
    context: QRequestContext,
    info: GraphQLResolveInfo,
    traceSpan: QTraceSpan,
) {
    const maxJoinDepth = 1

    const hasMsgType = (value: BlockchainMessageTypeFilterEnum) =>
        args.msg_type && args.msg_type.length > 0
            ? args.msg_type.includes(value)
            : true
    const hasExtIn = hasMsgType(BlockchainMessageTypeFilterEnum.ExtIn)
    const hasExtOut = hasMsgType(BlockchainMessageTypeFilterEnum.ExtOut)
    const hasIntIn = hasMsgType(BlockchainMessageTypeFilterEnum.IntIn)
    const hasIntOut = hasMsgType(BlockchainMessageTypeFilterEnum.IntOut)
    const hasInbound = hasExtIn || hasIntIn
    const hasOutbound = hasExtOut || hasIntOut

    // fail fast
    if (args.counterparties && args.counterparties.length > 5) {
        throw QError.invalidQuery(
            "Only up to 5 counterparties are allowed in account messages filter.",
        )
    }

    const { direction, limit } = processPaginationArgs(args)
    const params = new QParams({
        stringifyKeyInAqlComparison:
            context.services.config.queries.filter.stringifyKeyInAqlComparison,
    })
    const queries: string[] = []
    const accountParam = params.add(resolveAddress(parent.address))
    const minValueFilter = isDefined(args.min_value)
        ? `doc.value >= @${params.add(convertBigUInt(2, args.min_value))}`
        : undefined
    let counterpartiesParamsMap = undefined
    if (args.counterparties && args.counterparties.length > 0) {
        counterpartiesParamsMap = new Map<string, string>()
        for (const address of args.counterparties) {
            const resolvedAddress = resolveAddress(address)
            if (!counterpartiesParamsMap.has(resolvedAddress)) {
                counterpartiesParamsMap.set(
                    resolvedAddress,
                    params.add(resolvedAddress),
                )
            }
        }
    }
    const useArchive = useMessagesArchive(args.archive, context)
    const { selectionSet, requireBocParsing } = upgradeSelectionForBocParsing(
        useArchive,
        getNodeSelectionSetForConnection(info),
        messageArchiveFields,
    )

    const returnExpressionBuilder = (sortField: string) =>
        config.messages.buildReturnExpression(
            selectionSet,
            context,
            maxJoinDepth,
            "doc",
            undefined,
            [["account_chain_order", `doc.${sortField}`]],
        )

    if (hasInbound) {
        const inboundAndFilters: string[] = []
        inboundAndFilters.push(`doc.dst == @${accountParam}`)
        if (minValueFilter) {
            inboundAndFilters.push(minValueFilter)
        }
        await prepareChainOrderFilter(
            args,
            params,
            inboundAndFilters,
            context,
            "dst_chain_order",
        )
        const returnExpression = returnExpressionBuilder("dst_chain_order")
        const commonFilter = inboundAndFilters.join(" AND ")
        const orFilters: string[] = []
        if (counterpartiesParamsMap) {
            for (const cpParam of counterpartiesParamsMap.values()) {
                if (hasIntIn) {
                    orFilters.push(
                        `${commonFilter} AND doc.msg_type == 0 AND doc.src == @${cpParam}`,
                    )
                }
                if (hasExtIn) {
                    orFilters.push(
                        `${commonFilter} AND doc.msg_type == 1 AND doc.src == @${cpParam}`,
                    )
                }
                // index: dst, msg_type, src, dst_chain_order
            }
        } else {
            if (hasIntIn && hasExtIn) {
                orFilters.push(commonFilter)
                // index: dst, dst_chain_order
            } else if (hasIntIn) {
                orFilters.push(`${commonFilter} AND doc.msg_type == 0`)
                // index: dst, msg_type, dst_chain_order
            } else if (hasExtIn) {
                orFilters.push(`${commonFilter} AND doc.msg_type == 1`)
                // index: dst, msg_type, dst_chain_order
            }
        }
        queries.push(
            ...orFilters.map(
                filter =>
                    "FOR doc IN messages " +
                    `FILTER ${filter} ` +
                    `SORT doc.dst_chain_order ${
                        direction == Direction.Backward ? "DESC" : "ASC"
                    } ` +
                    `LIMIT ${limit} ` +
                    `RETURN ${returnExpression}`,
            ),
        )
    }
    if (hasOutbound) {
        const outboundAndFilters: string[] = []
        outboundAndFilters.push(`doc.src == @${accountParam}`)
        if (minValueFilter) {
            outboundAndFilters.push(minValueFilter)
        }
        await prepareChainOrderFilter(
            args,
            params,
            outboundAndFilters,
            context,
            "src_chain_order",
        )
        const returnExpression = returnExpressionBuilder("src_chain_order")
        const commonFilter = outboundAndFilters.join(" AND ")
        const orFilters: string[] = []
        if (counterpartiesParamsMap) {
            for (const cpParam of counterpartiesParamsMap.values()) {
                if (hasIntOut) {
                    orFilters.push(
                        `${commonFilter} AND doc.msg_type == 0 AND doc.dst == @${cpParam}`,
                    )
                }
                if (hasExtOut) {
                    orFilters.push(
                        `${commonFilter} AND doc.msg_type == 2 AND doc.dst == @${cpParam}`,
                    )
                }
                // index: src, msg_type, dst, src_chain_order
            }
        } else {
            if (hasIntOut && hasExtOut) {
                orFilters.push(commonFilter)
                // index: src, src_chain_order
            } else if (hasIntOut) {
                orFilters.push(`${commonFilter} AND doc.msg_type == 0`)
                // index: src, msg_type, src_chain_order
            } else if (hasExtOut) {
                orFilters.push(`${commonFilter} AND doc.msg_type == 2`)
                // index: src, msg_type, src_chain_order
            }
        }
        queries.push(
            ...orFilters.map(
                filter =>
                    "FOR doc IN messages " +
                    `FILTER ${filter} ` +
                    `SORT doc.src_chain_order ${
                        direction == Direction.Backward ? "DESC" : "ASC"
                    } ` +
                    `LIMIT ${limit} ` +
                    `RETURN ${returnExpression}`,
            ),
        )
    }

    const query =
        queries.length === 1
            ? queries[0]
            : `FOR d IN UNION((${queries.join("),(")})) ` +
              `SORT d.account_chain_order ${
                  direction == Direction.Backward ? "DESC" : "ASC"
              } ` +
              `LIMIT ${limit} ` +
              "RETURN d"
<<<<<<< HEAD
    const queryResult = (await parseMessageBocsIfRequired(
        requireBocParsing,
        context,
        (await context.services.data.query(
            required(context.services.data.transactions.provider),
            {
                text: query,
                vars: params.values,
                orderBy: [
                    {
                        path: "account_chain_order",
                        direction: "ASC",
                    },
                ],
                distinctBy: "account_chain_order",
                request: context,
                traceSpan,
                archive: useArchive,
            },
        )) as BlockchainMessage[],
=======
    const queryResult = (await context.services.data.query(
        required(context.services.data.transactions.provider),
        {
            text: query,
            vars: params.values,
            orderBy: [
                {
                    path: "account_chain_order",
                    direction: "ASC",
                },
            ],
            distinctBy: "account_chain_order",
            request: context,
            traceSpan,
            archive: args.archive,
        },
>>>>>>> 03c23145
    )) as (BlockchainMessage & { account_chain_order?: string })[]

    return (await processPaginatedQueryResult(
        queryResult,
        limit,
        direction,
        "account_chain_order",
        async r => {
            await config.messages.fetchJoins(
                r,
                selectionSet,
                context,
                traceSpan,
                maxJoinDepth,
                args.archive,
            )
        },
    )) as BlockchainMessagesConnection
}<|MERGE_RESOLUTION|>--- conflicted
+++ resolved
@@ -60,7 +60,6 @@
         "FOR doc IN messages " +
         `FILTER doc._key == @${params.add(hash)} ` +
         `RETURN ${returnExpression}`
-<<<<<<< HEAD
     const queryResult = await parseMessageBocsIfRequired(
         requireBocParsing,
         context,
@@ -76,19 +75,6 @@
             },
         )) as BlockchainMessage[],
     )
-=======
-    const queryResult = (await context.services.data.query(
-        required(context.services.data.messages.provider),
-        {
-            text: query,
-            vars: params.values,
-            orderBy: [],
-            request: context,
-            traceSpan,
-            archive,
-        },
-    )) as BlockchainMessage[]
->>>>>>> 03c23145
 
     await config.messages.fetchJoins(
         queryResult,
@@ -96,7 +82,7 @@
         context,
         traceSpan,
         maxJoinDepth,
-        archive,
+        useArchive,
     )
 
     return queryResult[0]
@@ -289,7 +275,6 @@
               } ` +
               `LIMIT ${limit} ` +
               "RETURN d"
-<<<<<<< HEAD
     const queryResult = (await parseMessageBocsIfRequired(
         requireBocParsing,
         context,
@@ -310,24 +295,6 @@
                 archive: useArchive,
             },
         )) as BlockchainMessage[],
-=======
-    const queryResult = (await context.services.data.query(
-        required(context.services.data.transactions.provider),
-        {
-            text: query,
-            vars: params.values,
-            orderBy: [
-                {
-                    path: "account_chain_order",
-                    direction: "ASC",
-                },
-            ],
-            distinctBy: "account_chain_order",
-            request: context,
-            traceSpan,
-            archive: args.archive,
-        },
->>>>>>> 03c23145
     )) as (BlockchainMessage & { account_chain_order?: string })[]
 
     return (await processPaginatedQueryResult(
@@ -342,7 +309,7 @@
                 context,
                 traceSpan,
                 maxJoinDepth,
-                args.archive,
+                useArchive,
             )
         },
     )) as BlockchainMessagesConnection
