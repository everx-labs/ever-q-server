import {
    scalar,
    bigUInt1,
    bigUInt2,
    stringLowerFilter,
    resolveBigUInt,
    struct,
    array,
    join,
    joinArray,
    BigIntArgs,
    JoinArgs,
    enumName,
    stringCompanion,
    createEnumNameResolver,
    unixSecondsToString,
} from "../filter/filters";
import QBlockchainData from "../data/blockchain";
const OtherCurrency = struct({
    currency: scalar,
    value: bigUInt2,
});

const ExtBlkRef = struct({
    end_lt: bigUInt1,
    file_hash: stringLowerFilter,
    root_hash: stringLowerFilter,
    seq_no: scalar,
});

const MsgEnvelope = struct({
    cur_addr: stringLowerFilter,
    fwd_fee_remaining: bigUInt2,
    msg_id: stringLowerFilter,
    next_addr: stringLowerFilter,
});

const InMsg = struct({
    fwd_fee: bigUInt2,
    ihr_fee: bigUInt2,
    in_msg: MsgEnvelope,
    msg_id: stringLowerFilter,
    msg_type: scalar,
    msg_type_name: enumName("msg_type", { External: 0, Ihr: 1, Immediately: 2, Final: 3, Transit: 4, DiscardedFinal: 5, DiscardedTransit: 6 }),
    out_msg: MsgEnvelope,
    proof_created: scalar,
    proof_delivered: scalar,
    transaction_id: stringLowerFilter,
    transit_fee: bigUInt2,
});

const OutMsg = struct({
    import_block_lt: bigUInt1,
    imported: InMsg,
    msg_env_hash: stringLowerFilter,
    msg_id: stringLowerFilter,
    msg_type: scalar,
    msg_type_name: enumName("msg_type", { External: 0, Immediately: 1, OutMsgNew: 2, Transit: 3, DequeueImmediately: 4, Dequeue: 5, TransitRequired: 6, DequeueShort: 7, None: -1 }),
    next_addr_pfx: bigUInt1,
    next_workchain: scalar,
    out_msg: MsgEnvelope,
    reimport: InMsg,
    transaction_id: stringLowerFilter,
});

const OtherCurrencyArray = array(() => OtherCurrency);
const BlockValueFlow = struct({
    created: bigUInt2,
    created_other: OtherCurrencyArray,
    exported: bigUInt2,
    exported_other: OtherCurrencyArray,
    fees_collected: bigUInt2,
    fees_collected_other: OtherCurrencyArray,
    fees_imported: bigUInt2,
    fees_imported_other: OtherCurrencyArray,
    from_prev_blk: bigUInt2,
    from_prev_blk_other: OtherCurrencyArray,
    imported: bigUInt2,
    imported_other: OtherCurrencyArray,
    minted: bigUInt2,
    minted_other: OtherCurrencyArray,
    to_next_blk: bigUInt2,
    to_next_blk_other: OtherCurrencyArray,
});

const BlockAccountBlocksTransactions = struct({
    lt: bigUInt1,
    total_fees: bigUInt2,
    total_fees_other: OtherCurrencyArray,
    transaction_id: stringLowerFilter,
});

const BlockAccountBlocksTransactionsArray = array(() => BlockAccountBlocksTransactions);
const BlockAccountBlocks = struct({
    account_addr: stringLowerFilter,
    new_hash: stringLowerFilter,
    old_hash: stringLowerFilter,
    tr_count: scalar,
    transactions: BlockAccountBlocksTransactionsArray,
});

const BlockStateUpdate = struct({
    new: scalar,
    new_depth: scalar,
    new_hash: stringLowerFilter,
    old: scalar,
    old_depth: scalar,
    old_hash: stringLowerFilter,
});

const BlockMasterShardHashesDescr = struct({
    before_merge: scalar,
    before_split: scalar,
    end_lt: bigUInt1,
    fees_collected: bigUInt2,
    fees_collected_other: OtherCurrencyArray,
    file_hash: stringLowerFilter,
    flags: scalar,
    funds_created: bigUInt2,
    funds_created_other: OtherCurrencyArray,
    gen_utime: scalar,
    gen_utime_string: stringCompanion("gen_utime"),
    min_ref_mc_seqno: scalar,
    next_catchain_seqno: scalar,
    next_validator_shard: scalar,
    nx_cc_updated: scalar,
    reg_mc_seqno: scalar,
    root_hash: stringLowerFilter,
    seq_no: scalar,
    split: scalar,
    split_type: scalar,
    split_type_name: enumName("split_type", { None: 0, Split: 2, Merge: 3 }),
    start_lt: bigUInt1,
    want_merge: scalar,
    want_split: scalar,
});

const BlockMasterShardHashes = struct({
    descr: BlockMasterShardHashesDescr,
    shard: scalar,
    workchain_id: scalar,
});

const BlockMasterShardFees = struct({
    create: bigUInt2,
    create_other: OtherCurrencyArray,
    fees: bigUInt2,
    fees_other: OtherCurrencyArray,
    shard: scalar,
    workchain_id: scalar,
});

const BlockMasterPrevBlkSignatures = struct({
    node_id: stringLowerFilter,
    r: stringLowerFilter,
    s: stringLowerFilter,
});

const ConfigP6 = struct({
    mint_add_price: scalar,
    mint_new_price: scalar,
});

const ConfigP7 = struct({
    currency: scalar,
    value: scalar,
});

const ConfigP8 = struct({
    capabilities: bigUInt1,
    version: scalar,
});

const ConfigProposalSetup = struct({
    bit_price: scalar,
    cell_price: scalar,
    max_losses: scalar,
    max_store_sec: scalar,
    max_tot_rounds: scalar,
    min_store_sec: scalar,
    min_tot_rounds: scalar,
    min_wins: scalar,
});

const ConfigP11 = struct({
    critical_params: ConfigProposalSetup,
    normal_params: ConfigProposalSetup,
});

const ConfigP12 = struct({
    accept_msgs: scalar,
    active: scalar,
    actual_min_split: scalar,
    addr_len_step: scalar,
    basic: scalar,
    enabled_since: scalar,
    flags: scalar,
    max_addr_len: scalar,
    max_split: scalar,
    min_addr_len: scalar,
    min_split: scalar,
    version: scalar,
    vm_mode: scalar,
    vm_version: scalar,
    workchain_id: scalar,
    workchain_type_id: scalar,
    zerostate_file_hash: scalar,
    zerostate_root_hash: scalar,
});

const ConfigP14 = struct({
    basechain_block_fee: bigUInt2,
    masterchain_block_fee: bigUInt2,
});

const ConfigP15 = struct({
    elections_end_before: scalar,
    elections_start_before: scalar,
    stake_held_for: scalar,
    validators_elected_for: scalar,
});

const ConfigP16 = struct({
    max_main_validators: scalar,
    max_validators: scalar,
    min_validators: scalar,
});

const ConfigP17 = struct({
    max_stake: bigUInt2,
    max_stake_factor: scalar,
    min_stake: bigUInt2,
    min_total_stake: bigUInt2,
});

const ConfigP18 = struct({
    bit_price_ps: bigUInt1,
    cell_price_ps: bigUInt1,
    mc_bit_price_ps: bigUInt1,
    mc_cell_price_ps: bigUInt1,
    utime_since: scalar,
    utime_since_string: stringCompanion("utime_since"),
});

const GasLimitsPrices = struct({
    block_gas_limit: bigUInt1,
    delete_due_limit: bigUInt1,
    flat_gas_limit: bigUInt1,
    flat_gas_price: bigUInt1,
    freeze_due_limit: bigUInt1,
    gas_credit: bigUInt1,
    gas_limit: bigUInt1,
    gas_price: bigUInt1,
    special_gas_limit: bigUInt1,
});

const BlockLimitsBytes = struct({
    hard_limit: scalar,
    soft_limit: scalar,
    underload: scalar,
});

const BlockLimitsGas = struct({
    hard_limit: scalar,
    soft_limit: scalar,
    underload: scalar,
});

const BlockLimitsLtDelta = struct({
    hard_limit: scalar,
    soft_limit: scalar,
    underload: scalar,
});

const BlockLimits = struct({
    bytes: BlockLimitsBytes,
    gas: BlockLimitsGas,
    lt_delta: BlockLimitsLtDelta,
});

const MsgForwardPrices = struct({
    bit_price: bigUInt1,
    cell_price: bigUInt1,
    first_frac: scalar,
    ihr_price_factor: scalar,
    lump_price: bigUInt1,
    next_frac: scalar,
});

const ConfigP28 = struct({
    mc_catchain_lifetime: scalar,
    shard_catchain_lifetime: scalar,
    shard_validators_lifetime: scalar,
    shard_validators_num: scalar,
    shuffle_mc_validators: scalar,
});

const ConfigP29 = struct({
    attempt_duration: scalar,
    catchain_max_deps: scalar,
    consensus_timeout_ms: scalar,
    fast_attempts: scalar,
    max_block_bytes: scalar,
    max_collated_bytes: scalar,
    new_catchain_ids: scalar,
    next_candidate_delay_ms: scalar,
    round_candidates: scalar,
});

const ValidatorSetList = struct({
    adnl_addr: scalar,
    public_key: stringLowerFilter,
    weight: bigUInt1,
});

const ValidatorSetListArray = array(() => ValidatorSetList);
const ValidatorSet = struct({
    list: ValidatorSetListArray,
    main: scalar,
    total: scalar,
    total_weight: bigUInt1,
    utime_since: scalar,
    utime_since_string: stringCompanion("utime_since"),
    utime_until: scalar,
    utime_until_string: stringCompanion("utime_until"),
});

const ConfigP39 = struct({
    adnl_addr: scalar,
    seqno: scalar,
    signature_r: scalar,
    signature_s: scalar,
    temp_public_key: scalar,
    valid_until: scalar,
});

const FloatArray = array(() => scalar);
const ConfigP12Array = array(() => ConfigP12);
const ConfigP18Array = array(() => ConfigP18);
const StringArray = array(() => scalar);
const ConfigP39Array = array(() => ConfigP39);
const ConfigP7Array = array(() => ConfigP7);
const Config = struct({
    p0: scalar,
    p1: scalar,
    p10: FloatArray,
    p11: ConfigP11,
    p12: ConfigP12Array,
    p14: ConfigP14,
    p15: ConfigP15,
    p16: ConfigP16,
    p17: ConfigP17,
    p18: ConfigP18Array,
    p2: scalar,
    p20: GasLimitsPrices,
    p21: GasLimitsPrices,
    p22: BlockLimits,
    p23: BlockLimits,
    p24: MsgForwardPrices,
    p25: MsgForwardPrices,
    p28: ConfigP28,
    p29: ConfigP29,
    p3: scalar,
    p31: StringArray,
    p32: ValidatorSet,
    p33: ValidatorSet,
    p34: ValidatorSet,
    p35: ValidatorSet,
    p36: ValidatorSet,
    p37: ValidatorSet,
    p39: ConfigP39Array,
    p4: scalar,
    p6: ConfigP6,
    p7: ConfigP7Array,
    p8: ConfigP8,
    p9: FloatArray,
});

const BlockMasterPrevBlkSignaturesArray = array(() => BlockMasterPrevBlkSignatures);
const BlockMasterShardFeesArray = array(() => BlockMasterShardFees);
const BlockMasterShardHashesArray = array(() => BlockMasterShardHashes);
const BlockMaster = struct({
    config: Config,
    config_addr: stringLowerFilter,
    max_shard_gen_utime: scalar,
    max_shard_gen_utime_string: stringCompanion("max_shard_gen_utime"),
    min_shard_gen_utime: scalar,
    min_shard_gen_utime_string: stringCompanion("min_shard_gen_utime"),
    prev_blk_signatures: BlockMasterPrevBlkSignaturesArray,
    recover_create_msg: InMsg,
    shard_fees: BlockMasterShardFeesArray,
    shard_hashes: BlockMasterShardHashesArray,
});

const BlockSignaturesSignatures = struct({
    node_id: stringLowerFilter,
    r: stringLowerFilter,
    s: stringLowerFilter,
});

const BlockSignaturesSignaturesArray = array(() => BlockSignaturesSignatures);
const BlockSignatures = struct({
    id: scalar,
    block: join("id", "id", "blocks", [], () => Block),
    catchain_seqno: scalar,
    gen_utime: scalar,
    gen_utime_string: stringCompanion("gen_utime"),
    proof: scalar,
    seq_no: scalar,
    shard: scalar,
    sig_weight: bigUInt1,
    signatures: BlockSignaturesSignaturesArray,
    validator_list_hash_short: scalar,
    workchain_id: scalar,
}, true);

const BlockAccountBlocksArray = array(() => BlockAccountBlocks);
const InMsgArray = array(() => InMsg);
const OutMsgArray = array(() => OutMsg);
const Block = struct({
    id: scalar,
    account_blocks: BlockAccountBlocksArray,
    after_merge: scalar,
    after_split: scalar,
    before_split: scalar,
    boc: scalar,
    chain_order: stringLowerFilter,
    created_by: scalar,
    end_lt: bigUInt1,
    flags: scalar,
    gen_catchain_seqno: scalar,
    gen_software_capabilities: scalar,
    gen_software_version: scalar,
    gen_utime: scalar,
    gen_utime_string: stringCompanion("gen_utime"),
    gen_validator_list_hash_short: scalar,
    global_id: scalar,
    in_msg_descr: InMsgArray,
    key_block: scalar,
    master: BlockMaster,
    master_ref: ExtBlkRef,
    min_ref_mc_seqno: scalar,
    out_msg_descr: OutMsgArray,
    prev_alt_ref: ExtBlkRef,
    prev_key_block_seqno: scalar,
    prev_ref: ExtBlkRef,
    prev_vert_alt_ref: ExtBlkRef,
    prev_vert_ref: ExtBlkRef,
    rand_seed: scalar,
    seq_no: scalar,
    shard: scalar,
    signatures: join("id", "id", "blocks_signatures", [], () => BlockSignatures),
    start_lt: bigUInt1,
    state_update: BlockStateUpdate,
    status: scalar,
    status_name: enumName("status", { Unknown: 0, Proposed: 1, Finalized: 2, Refused: 3 }),
    tr_count: scalar,
    value_flow: BlockValueFlow,
    version: scalar,
    vert_seq_no: scalar,
    want_merge: scalar,
    want_split: scalar,
    workchain_id: scalar,
}, true);

const Account = struct({
    id: scalar,
    acc_type: scalar,
    acc_type_name: enumName("acc_type", { Uninit: 0, Active: 1, Frozen: 2, NonExist: 3 }),
    balance: bigUInt2,
    balance_other: OtherCurrencyArray,
    bits: bigUInt1,
    boc: scalar,
    cells: bigUInt1,
    code: scalar,
    code_hash: stringLowerFilter,
    data: scalar,
    data_hash: stringLowerFilter,
    due_payment: bigUInt2,
    last_paid: scalar,
    last_trans_lt: bigUInt1,
    library: scalar,
    library_hash: stringLowerFilter,
    proof: scalar,
    public_cells: bigUInt1,
    split_depth: scalar,
    state_hash: stringLowerFilter,
    tick: scalar,
    tock: scalar,
    workchain_id: scalar,
}, true);

const TransactionStorage = struct({
    status_change: scalar,
    status_change_name: enumName("status_change", { Unchanged: 0, Frozen: 1, Deleted: 2 }),
    storage_fees_collected: bigUInt2,
    storage_fees_due: bigUInt2,
});

const TransactionCredit = struct({
    credit: bigUInt2,
    credit_other: OtherCurrencyArray,
    due_fees_collected: bigUInt2,
});

const TransactionCompute = struct({
    account_activated: scalar,
    compute_type: scalar,
    compute_type_name: enumName("compute_type", { Skipped: 0, Vm: 1 }),
    exit_arg: scalar,
    exit_code: scalar,
    gas_credit: scalar,
    gas_fees: bigUInt2,
    gas_limit: bigUInt1,
    gas_used: bigUInt1,
    mode: scalar,
    msg_state_used: scalar,
    skipped_reason: scalar,
    skipped_reason_name: enumName("skipped_reason", { NoState: 0, BadState: 1, NoGas: 2 }),
    success: scalar,
    vm_final_state_hash: stringLowerFilter,
    vm_init_state_hash: stringLowerFilter,
    vm_steps: scalar,
});

const TransactionAction = struct({
    action_list_hash: stringLowerFilter,
    msgs_created: scalar,
    no_funds: scalar,
    result_arg: scalar,
    result_code: scalar,
    skipped_actions: scalar,
    spec_actions: scalar,
    status_change: scalar,
    status_change_name: enumName("status_change", { Unchanged: 0, Frozen: 1, Deleted: 2 }),
    success: scalar,
    tot_actions: scalar,
    total_action_fees: bigUInt2,
    total_fwd_fees: bigUInt2,
    total_msg_size_bits: scalar,
    total_msg_size_cells: scalar,
    valid: scalar,
});

const TransactionBounce = struct({
    bounce_type: scalar,
    bounce_type_name: enumName("bounce_type", { NegFunds: 0, NoFunds: 1, Ok: 2 }),
    fwd_fees: bigUInt2,
    msg_fees: bigUInt2,
    msg_size_bits: scalar,
    msg_size_cells: scalar,
    req_fwd_fees: bigUInt2,
});

const TransactionSplitInfo = struct({
    acc_split_depth: scalar,
    cur_shard_pfx_len: scalar,
    sibling_addr: stringLowerFilter,
    this_addr: stringLowerFilter,
});

const Transaction = struct({
    id: scalar,
    aborted: scalar,
    account: join("account_addr", "id", "accounts", [], () => Account),
    account_addr: stringLowerFilter,
    action: TransactionAction,
    balance_delta: bigUInt2,
    balance_delta_other: OtherCurrencyArray,
    block: join("block_id", "id", "blocks", [], () => Block),
    block_id: stringLowerFilter,
    boc: scalar,
    bounce: TransactionBounce,
    chain_order: stringLowerFilter,
    compute: TransactionCompute,
    credit: TransactionCredit,
    credit_first: scalar,
    destroyed: scalar,
    end_status: scalar,
    end_status_name: enumName("end_status", { Uninit: 0, Active: 1, Frozen: 2, NonExist: 3 }),
<<<<<<< HEAD
    in_message: join("in_msg", "id", "messages", ["account_addr"], () => Message),
=======
    ext_in_msg_fee: bigUInt2,
    in_message: join("in_msg", "id", "messages", [], () => Message),
>>>>>>> e37a4298
    in_msg: stringLowerFilter,
    installed: scalar,
    lt: bigUInt1,
    new_hash: stringLowerFilter,
    now: scalar,
    now_string: stringCompanion("now"),
    old_hash: stringLowerFilter,
    orig_status: scalar,
    orig_status_name: enumName("orig_status", { Uninit: 0, Active: 1, Frozen: 2, NonExist: 3 }),
    out_messages: joinArray("out_msgs", "id", "messages", ["account_addr"], () => Message),
    out_msgs: StringArray,
    outmsg_cnt: scalar,
    prepare_transaction: stringLowerFilter,
    prev_trans_hash: stringLowerFilter,
    prev_trans_lt: bigUInt1,
    proof: scalar,
    split_info: TransactionSplitInfo,
    status: scalar,
    status_name: enumName("status", { Unknown: 0, Preliminary: 1, Proposed: 2, Finalized: 3, Refused: 4 }),
    storage: TransactionStorage,
    total_fees: bigUInt2,
    total_fees_other: OtherCurrencyArray,
    tr_type: scalar,
    tr_type_name: enumName("tr_type", { Ordinary: 0, Storage: 1, Tick: 2, Tock: 3, SplitPrepare: 4, SplitInstall: 5, MergePrepare: 6, MergeInstall: 7 }),
    tt: scalar,
    workchain_id: scalar,
}, true);

const Message = struct({
    id: scalar,
    block: join("block_id", "id", "blocks", [], () => Block),
    block_id: stringLowerFilter,
    boc: scalar,
    body: scalar,
    body_hash: stringLowerFilter,
    bounce: scalar,
    bounced: scalar,
    code: scalar,
    code_hash: stringLowerFilter,
    created_at: scalar,
    created_at_string: stringCompanion("created_at"),
    created_lt: bigUInt1,
    data: scalar,
    data_hash: stringLowerFilter,
    dst: stringLowerFilter,
    dst_account: join("dst", "id", "accounts", ["msg_type"], () => Account),
    dst_transaction: join("id", "in_msg", "transactions", ["msg_type", "dst"], () => Transaction),
    dst_workchain_id: scalar,
    fwd_fee: bigUInt2,
    ihr_disabled: scalar,
    ihr_fee: bigUInt2,
    import_fee: bigUInt2,
    library: scalar,
    library_hash: stringLowerFilter,
    msg_type: scalar,
    msg_type_name: enumName("msg_type", { Internal: 0, ExtIn: 1, ExtOut: 2 }),
    proof: scalar,
    split_depth: scalar,
    src: stringLowerFilter,
    src_account: join("src", "id", "accounts", ["msg_type"], () => Account),
    src_transaction: join("id", "out_msgs[*]", "transactions", ["created_lt", "msg_type", "src"], () => Transaction),
    src_workchain_id: scalar,
    status: scalar,
    status_name: enumName("status", { Unknown: 0, Queued: 1, Processing: 2, Preliminary: 3, Proposed: 4, Finalized: 5, Refused: 6, Transiting: 7 }),
    tick: scalar,
    tock: scalar,
    value: bigUInt2,
    value_other: OtherCurrencyArray,
}, true);

const ZerostateMaster = struct({
    config: Config,
    config_addr: stringLowerFilter,
    global_balance: bigUInt2,
    global_balance_other: OtherCurrencyArray,
    validator_list_hash_short: scalar,
});

const ZerostateAccounts = struct({
    id: stringLowerFilter,
    acc_type: scalar,
    acc_type_name: enumName("acc_type", { Uninit: 0, Active: 1, Frozen: 2, NonExist: 3 }),
    balance: bigUInt2,
    balance_other: OtherCurrencyArray,
    bits: bigUInt1,
    boc: scalar,
    cells: bigUInt1,
    code: scalar,
    code_hash: stringLowerFilter,
    data: scalar,
    data_hash: stringLowerFilter,
    due_payment: bigUInt2,
    last_paid: scalar,
    last_trans_lt: bigUInt1,
    library: scalar,
    library_hash: stringLowerFilter,
    proof: scalar,
    public_cells: bigUInt1,
    split_depth: scalar,
    state_hash: stringLowerFilter,
    tick: scalar,
    tock: scalar,
    workchain_id: scalar,
});

const ZerostateLibraries = struct({
    hash: stringLowerFilter,
    lib: scalar,
    publishers: StringArray,
});

const ZerostateAccountsArray = array(() => ZerostateAccounts);
const ZerostateLibrariesArray = array(() => ZerostateLibraries);
const Zerostate = struct({
    id: scalar,
    accounts: ZerostateAccountsArray,
    boc: scalar,
    global_id: scalar,
    libraries: ZerostateLibrariesArray,
    master: ZerostateMaster,
    total_balance: bigUInt2,
    total_balance_other: OtherCurrencyArray,
    workchain_id: scalar,
}, true);

function createResolvers(data: QBlockchainData) {
    return {
        OtherCurrency: {
            value(parent: { value: string }, args: BigIntArgs) {
                return resolveBigUInt(2, parent.value, args);
            },
        },
        ExtBlkRef: {
            end_lt(parent: { end_lt: string }, args: BigIntArgs) {
                return resolveBigUInt(1, parent.end_lt, args);
            },
        },
        MsgEnvelope: {
            fwd_fee_remaining(parent: { fwd_fee_remaining: string }, args: BigIntArgs) {
                return resolveBigUInt(2, parent.fwd_fee_remaining, args);
            },
        },
        InMsg: {
            fwd_fee(parent: { fwd_fee: string }, args: BigIntArgs) {
                return resolveBigUInt(2, parent.fwd_fee, args);
            },
            ihr_fee(parent: { ihr_fee: string }, args: BigIntArgs) {
                return resolveBigUInt(2, parent.ihr_fee, args);
            },
            transit_fee(parent: { transit_fee: string }, args: BigIntArgs) {
                return resolveBigUInt(2, parent.transit_fee, args);
            },
            msg_type_name: createEnumNameResolver("msg_type", { External: 0, Ihr: 1, Immediately: 2, Final: 3, Transit: 4, DiscardedFinal: 5, DiscardedTransit: 6 }),
        },
        OutMsg: {
            import_block_lt(parent: { import_block_lt: string }, args: BigIntArgs) {
                return resolveBigUInt(1, parent.import_block_lt, args);
            },
            next_addr_pfx(parent: { next_addr_pfx: string }, args: BigIntArgs) {
                return resolveBigUInt(1, parent.next_addr_pfx, args);
            },
            msg_type_name: createEnumNameResolver("msg_type", { External: 0, Immediately: 1, OutMsgNew: 2, Transit: 3, DequeueImmediately: 4, Dequeue: 5, TransitRequired: 6, DequeueShort: 7, None: -1 }),
        },
        BlockValueFlow: {
            created(parent: { created: string }, args: BigIntArgs) {
                return resolveBigUInt(2, parent.created, args);
            },
            exported(parent: { exported: string }, args: BigIntArgs) {
                return resolveBigUInt(2, parent.exported, args);
            },
            fees_collected(parent: { fees_collected: string }, args: BigIntArgs) {
                return resolveBigUInt(2, parent.fees_collected, args);
            },
            fees_imported(parent: { fees_imported: string }, args: BigIntArgs) {
                return resolveBigUInt(2, parent.fees_imported, args);
            },
            from_prev_blk(parent: { from_prev_blk: string }, args: BigIntArgs) {
                return resolveBigUInt(2, parent.from_prev_blk, args);
            },
            imported(parent: { imported: string }, args: BigIntArgs) {
                return resolveBigUInt(2, parent.imported, args);
            },
            minted(parent: { minted: string }, args: BigIntArgs) {
                return resolveBigUInt(2, parent.minted, args);
            },
            to_next_blk(parent: { to_next_blk: string }, args: BigIntArgs) {
                return resolveBigUInt(2, parent.to_next_blk, args);
            },
        },
        BlockAccountBlocksTransactions: {
            lt(parent: { lt: string }, args: BigIntArgs) {
                return resolveBigUInt(1, parent.lt, args);
            },
            total_fees(parent: { total_fees: string }, args: BigIntArgs) {
                return resolveBigUInt(2, parent.total_fees, args);
            },
        },
        BlockMasterShardHashesDescr: {
            end_lt(parent: { end_lt: string }, args: BigIntArgs) {
                return resolveBigUInt(1, parent.end_lt, args);
            },
            fees_collected(parent: { fees_collected: string }, args: BigIntArgs) {
                return resolveBigUInt(2, parent.fees_collected, args);
            },
            funds_created(parent: { funds_created: string }, args: BigIntArgs) {
                return resolveBigUInt(2, parent.funds_created, args);
            },
            start_lt(parent: { start_lt: string }, args: BigIntArgs) {
                return resolveBigUInt(1, parent.start_lt, args);
            },
            gen_utime_string(parent: { gen_utime: number }) {
                return unixSecondsToString(parent.gen_utime);
            },
            split_type_name: createEnumNameResolver("split_type", { None: 0, Split: 2, Merge: 3 }),
        },
        BlockMasterShardFees: {
            create(parent: { create: string }, args: BigIntArgs) {
                return resolveBigUInt(2, parent.create, args);
            },
            fees(parent: { fees: string }, args: BigIntArgs) {
                return resolveBigUInt(2, parent.fees, args);
            },
        },
        ConfigP8: {
            capabilities(parent: { capabilities: string }, args: BigIntArgs) {
                return resolveBigUInt(1, parent.capabilities, args);
            },
        },
        ConfigP14: {
            basechain_block_fee(parent: { basechain_block_fee: string }, args: BigIntArgs) {
                return resolveBigUInt(2, parent.basechain_block_fee, args);
            },
            masterchain_block_fee(parent: { masterchain_block_fee: string }, args: BigIntArgs) {
                return resolveBigUInt(2, parent.masterchain_block_fee, args);
            },
        },
        ConfigP17: {
            max_stake(parent: { max_stake: string }, args: BigIntArgs) {
                return resolveBigUInt(2, parent.max_stake, args);
            },
            min_stake(parent: { min_stake: string }, args: BigIntArgs) {
                return resolveBigUInt(2, parent.min_stake, args);
            },
            min_total_stake(parent: { min_total_stake: string }, args: BigIntArgs) {
                return resolveBigUInt(2, parent.min_total_stake, args);
            },
        },
        ConfigP18: {
            bit_price_ps(parent: { bit_price_ps: string }, args: BigIntArgs) {
                return resolveBigUInt(1, parent.bit_price_ps, args);
            },
            cell_price_ps(parent: { cell_price_ps: string }, args: BigIntArgs) {
                return resolveBigUInt(1, parent.cell_price_ps, args);
            },
            mc_bit_price_ps(parent: { mc_bit_price_ps: string }, args: BigIntArgs) {
                return resolveBigUInt(1, parent.mc_bit_price_ps, args);
            },
            mc_cell_price_ps(parent: { mc_cell_price_ps: string }, args: BigIntArgs) {
                return resolveBigUInt(1, parent.mc_cell_price_ps, args);
            },
            utime_since_string(parent: { utime_since: number }) {
                return unixSecondsToString(parent.utime_since);
            },
        },
        GasLimitsPrices: {
            block_gas_limit(parent: { block_gas_limit: string }, args: BigIntArgs) {
                return resolveBigUInt(1, parent.block_gas_limit, args);
            },
            delete_due_limit(parent: { delete_due_limit: string }, args: BigIntArgs) {
                return resolveBigUInt(1, parent.delete_due_limit, args);
            },
            flat_gas_limit(parent: { flat_gas_limit: string }, args: BigIntArgs) {
                return resolveBigUInt(1, parent.flat_gas_limit, args);
            },
            flat_gas_price(parent: { flat_gas_price: string }, args: BigIntArgs) {
                return resolveBigUInt(1, parent.flat_gas_price, args);
            },
            freeze_due_limit(parent: { freeze_due_limit: string }, args: BigIntArgs) {
                return resolveBigUInt(1, parent.freeze_due_limit, args);
            },
            gas_credit(parent: { gas_credit: string }, args: BigIntArgs) {
                return resolveBigUInt(1, parent.gas_credit, args);
            },
            gas_limit(parent: { gas_limit: string }, args: BigIntArgs) {
                return resolveBigUInt(1, parent.gas_limit, args);
            },
            gas_price(parent: { gas_price: string }, args: BigIntArgs) {
                return resolveBigUInt(1, parent.gas_price, args);
            },
            special_gas_limit(parent: { special_gas_limit: string }, args: BigIntArgs) {
                return resolveBigUInt(1, parent.special_gas_limit, args);
            },
        },
        MsgForwardPrices: {
            bit_price(parent: { bit_price: string }, args: BigIntArgs) {
                return resolveBigUInt(1, parent.bit_price, args);
            },
            cell_price(parent: { cell_price: string }, args: BigIntArgs) {
                return resolveBigUInt(1, parent.cell_price, args);
            },
            lump_price(parent: { lump_price: string }, args: BigIntArgs) {
                return resolveBigUInt(1, parent.lump_price, args);
            },
        },
        ValidatorSetList: {
            weight(parent: { weight: string }, args: BigIntArgs) {
                return resolveBigUInt(1, parent.weight, args);
            },
        },
        ValidatorSet: {
            total_weight(parent: { total_weight: string }, args: BigIntArgs) {
                return resolveBigUInt(1, parent.total_weight, args);
            },
            utime_since_string(parent: { utime_since: number }) {
                return unixSecondsToString(parent.utime_since);
            },
            utime_until_string(parent: { utime_until: number }) {
                return unixSecondsToString(parent.utime_until);
            },
        },
        BlockSignatures: {
            id(parent: { _key: string }) {
                return parent._key;
            },
            sig_weight(parent: { sig_weight: string }, args: BigIntArgs) {
                return resolveBigUInt(1, parent.sig_weight, args);
            },
            gen_utime_string(parent: { gen_utime: number }) {
                return unixSecondsToString(parent.gen_utime);
            },
        },
        Block: {
            id(parent: { _key: string }) {
                return parent._key;
            },
            end_lt(parent: { end_lt: string }, args: BigIntArgs) {
                return resolveBigUInt(1, parent.end_lt, args);
            },
            start_lt(parent: { start_lt: string }, args: BigIntArgs) {
                return resolveBigUInt(1, parent.start_lt, args);
            },
            gen_utime_string(parent: { gen_utime: number }) {
                return unixSecondsToString(parent.gen_utime);
            },
            status_name: createEnumNameResolver("status", { Unknown: 0, Proposed: 1, Finalized: 2, Refused: 3 }),
        },
        Account: {
            id(parent: { _key: string }) {
                return parent._key;
            },
            balance(parent: { balance: string }, args: BigIntArgs) {
                return resolveBigUInt(2, parent.balance, args);
            },
            bits(parent: { bits: string }, args: BigIntArgs) {
                return resolveBigUInt(1, parent.bits, args);
            },
            cells(parent: { cells: string }, args: BigIntArgs) {
                return resolveBigUInt(1, parent.cells, args);
            },
            due_payment(parent: { due_payment: string }, args: BigIntArgs) {
                return resolveBigUInt(2, parent.due_payment, args);
            },
            last_trans_lt(parent: { last_trans_lt: string }, args: BigIntArgs) {
                return resolveBigUInt(1, parent.last_trans_lt, args);
            },
            public_cells(parent: { public_cells: string }, args: BigIntArgs) {
                return resolveBigUInt(1, parent.public_cells, args);
            },
            acc_type_name: createEnumNameResolver("acc_type", { Uninit: 0, Active: 1, Frozen: 2, NonExist: 3 }),
        },
        TransactionStorage: {
            storage_fees_collected(parent: { storage_fees_collected: string }, args: BigIntArgs) {
                return resolveBigUInt(2, parent.storage_fees_collected, args);
            },
            storage_fees_due(parent: { storage_fees_due: string }, args: BigIntArgs) {
                return resolveBigUInt(2, parent.storage_fees_due, args);
            },
            status_change_name: createEnumNameResolver("status_change", { Unchanged: 0, Frozen: 1, Deleted: 2 }),
        },
        TransactionCredit: {
            credit(parent: { credit: string }, args: BigIntArgs) {
                return resolveBigUInt(2, parent.credit, args);
            },
            due_fees_collected(parent: { due_fees_collected: string }, args: BigIntArgs) {
                return resolveBigUInt(2, parent.due_fees_collected, args);
            },
        },
        TransactionCompute: {
            gas_fees(parent: { gas_fees: string }, args: BigIntArgs) {
                return resolveBigUInt(2, parent.gas_fees, args);
            },
            gas_limit(parent: { gas_limit: string }, args: BigIntArgs) {
                return resolveBigUInt(1, parent.gas_limit, args);
            },
            gas_used(parent: { gas_used: string }, args: BigIntArgs) {
                return resolveBigUInt(1, parent.gas_used, args);
            },
            compute_type_name: createEnumNameResolver("compute_type", { Skipped: 0, Vm: 1 }),
            skipped_reason_name: createEnumNameResolver("skipped_reason", { NoState: 0, BadState: 1, NoGas: 2 }),
        },
        TransactionAction: {
            total_action_fees(parent: { total_action_fees: string }, args: BigIntArgs) {
                return resolveBigUInt(2, parent.total_action_fees, args);
            },
            total_fwd_fees(parent: { total_fwd_fees: string }, args: BigIntArgs) {
                return resolveBigUInt(2, parent.total_fwd_fees, args);
            },
            status_change_name: createEnumNameResolver("status_change", { Unchanged: 0, Frozen: 1, Deleted: 2 }),
        },
        TransactionBounce: {
            fwd_fees(parent: { fwd_fees: string }, args: BigIntArgs) {
                return resolveBigUInt(2, parent.fwd_fees, args);
            },
            msg_fees(parent: { msg_fees: string }, args: BigIntArgs) {
                return resolveBigUInt(2, parent.msg_fees, args);
            },
            req_fwd_fees(parent: { req_fwd_fees: string }, args: BigIntArgs) {
                return resolveBigUInt(2, parent.req_fwd_fees, args);
            },
            bounce_type_name: createEnumNameResolver("bounce_type", { NegFunds: 0, NoFunds: 1, Ok: 2 }),
        },
        Transaction: {
            id(parent: { _key: string }) {
                return parent._key;
            },
            balance_delta(parent: { balance_delta: string }, args: BigIntArgs) {
                return resolveBigUInt(2, parent.balance_delta, args);
            },
            ext_in_msg_fee(parent: { ext_in_msg_fee: string }, args: BigIntArgs) {
                return resolveBigUInt(2, parent.ext_in_msg_fee, args);
            },
            lt(parent: { lt: string }, args: BigIntArgs) {
                return resolveBigUInt(1, parent.lt, args);
            },
            prev_trans_lt(parent: { prev_trans_lt: string }, args: BigIntArgs) {
                return resolveBigUInt(1, parent.prev_trans_lt, args);
            },
            total_fees(parent: { total_fees: string }, args: BigIntArgs) {
                return resolveBigUInt(2, parent.total_fees, args);
            },
            now_string(parent: { now: number }) {
                return unixSecondsToString(parent.now);
            },
            end_status_name: createEnumNameResolver("end_status", { Uninit: 0, Active: 1, Frozen: 2, NonExist: 3 }),
            orig_status_name: createEnumNameResolver("orig_status", { Uninit: 0, Active: 1, Frozen: 2, NonExist: 3 }),
            status_name: createEnumNameResolver("status", { Unknown: 0, Preliminary: 1, Proposed: 2, Finalized: 3, Refused: 4 }),
            tr_type_name: createEnumNameResolver("tr_type", { Ordinary: 0, Storage: 1, Tick: 2, Tock: 3, SplitPrepare: 4, SplitInstall: 5, MergePrepare: 6, MergeInstall: 7 }),
        },
        Message: {
            id(parent: { _key: string }) {
                return parent._key;
            },
            created_lt(parent: { created_lt: string }, args: BigIntArgs) {
                return resolveBigUInt(1, parent.created_lt, args);
            },
            fwd_fee(parent: { fwd_fee: string }, args: BigIntArgs) {
                return resolveBigUInt(2, parent.fwd_fee, args);
            },
            ihr_fee(parent: { ihr_fee: string }, args: BigIntArgs) {
                return resolveBigUInt(2, parent.ihr_fee, args);
            },
            import_fee(parent: { import_fee: string }, args: BigIntArgs) {
                return resolveBigUInt(2, parent.import_fee, args);
            },
            value(parent: { value: string }, args: BigIntArgs) {
                return resolveBigUInt(2, parent.value, args);
            },
            created_at_string(parent: { created_at: number }) {
                return unixSecondsToString(parent.created_at);
            },
            msg_type_name: createEnumNameResolver("msg_type", { Internal: 0, ExtIn: 1, ExtOut: 2 }),
            status_name: createEnumNameResolver("status", { Unknown: 0, Queued: 1, Processing: 2, Preliminary: 3, Proposed: 4, Finalized: 5, Refused: 6, Transiting: 7 }),
        },
        ZerostateMaster: {
            global_balance(parent: { global_balance: string }, args: BigIntArgs) {
                return resolveBigUInt(2, parent.global_balance, args);
            },
        },
        ZerostateAccounts: {
            balance(parent: { balance: string }, args: BigIntArgs) {
                return resolveBigUInt(2, parent.balance, args);
            },
            bits(parent: { bits: string }, args: BigIntArgs) {
                return resolveBigUInt(1, parent.bits, args);
            },
            cells(parent: { cells: string }, args: BigIntArgs) {
                return resolveBigUInt(1, parent.cells, args);
            },
            due_payment(parent: { due_payment: string }, args: BigIntArgs) {
                return resolveBigUInt(2, parent.due_payment, args);
            },
            last_trans_lt(parent: { last_trans_lt: string }, args: BigIntArgs) {
                return resolveBigUInt(1, parent.last_trans_lt, args);
            },
            public_cells(parent: { public_cells: string }, args: BigIntArgs) {
                return resolveBigUInt(1, parent.public_cells, args);
            },
            acc_type_name: createEnumNameResolver("acc_type", { Uninit: 0, Active: 1, Frozen: 2, NonExist: 3 }),
        },
        Zerostate: {
            id(parent: { _key: string }) {
                return parent._key;
            },
            total_balance(parent: { total_balance: string }, args: BigIntArgs) {
                return resolveBigUInt(2, parent.total_balance, args);
            },
        },
        Query: {
            blocks_signatures: data.blocks_signatures.queryResolver(),
            blocks: data.blocks.queryResolver(),
            accounts: data.accounts.queryResolver(),
            transactions: data.transactions.queryResolver(),
            messages: data.messages.queryResolver(),
            zerostates: data.zerostates.queryResolver(),
        },
        Subscription: {
            blocks_signatures: data.blocks_signatures.subscriptionResolver(),
            blocks: data.blocks.subscriptionResolver(),
            accounts: data.accounts.subscriptionResolver(),
            transactions: data.transactions.subscriptionResolver(),
            messages: data.messages.subscriptionResolver(),
            zerostates: data.zerostates.subscriptionResolver(),
        }
    };
}

const scalarFields = new Map();
scalarFields.set("blocks_signatures.id", { type: "string", path: "doc._key" });
scalarFields.set("blocks_signatures.catchain_seqno", { type: "number", path: "doc.catchain_seqno" });
scalarFields.set("blocks_signatures.gen_utime", { type: "number", path: "doc.gen_utime" });
scalarFields.set("blocks_signatures.proof", { type: "string", path: "doc.proof" });
scalarFields.set("blocks_signatures.seq_no", { type: "number", path: "doc.seq_no" });
scalarFields.set("blocks_signatures.shard", { type: "string", path: "doc.shard" });
scalarFields.set("blocks_signatures.sig_weight", { type: "uint64", path: "doc.sig_weight" });
scalarFields.set("blocks_signatures.signatures.node_id", { type: "string", path: "doc.signatures[*].node_id" });
scalarFields.set("blocks_signatures.signatures.r", { type: "string", path: "doc.signatures[*].r" });
scalarFields.set("blocks_signatures.signatures.s", { type: "string", path: "doc.signatures[*].s" });
scalarFields.set("blocks_signatures.validator_list_hash_short", { type: "number", path: "doc.validator_list_hash_short" });
scalarFields.set("blocks_signatures.workchain_id", { type: "number", path: "doc.workchain_id" });
scalarFields.set("blocks.id", { type: "string", path: "doc._key" });
scalarFields.set("blocks.account_blocks.account_addr", { type: "string", path: "doc.account_blocks[*].account_addr" });
scalarFields.set("blocks.account_blocks.new_hash", { type: "string", path: "doc.account_blocks[*].new_hash" });
scalarFields.set("blocks.account_blocks.old_hash", { type: "string", path: "doc.account_blocks[*].old_hash" });
scalarFields.set("blocks.account_blocks.tr_count", { type: "number", path: "doc.account_blocks[*].tr_count" });
scalarFields.set("blocks.account_blocks.transactions.lt", { type: "uint64", path: "doc.account_blocks[*].transactions[**].lt" });
scalarFields.set("blocks.account_blocks.transactions.total_fees", { type: "uint1024", path: "doc.account_blocks[*].transactions[**].total_fees" });
scalarFields.set("blocks.account_blocks.transactions.total_fees_other.currency", { type: "number", path: "doc.account_blocks[*].transactions[**].total_fees_other[***].currency" });
scalarFields.set("blocks.account_blocks.transactions.total_fees_other.value", { type: "uint1024", path: "doc.account_blocks[*].transactions[**].total_fees_other[***].value" });
scalarFields.set("blocks.account_blocks.transactions.transaction_id", { type: "string", path: "doc.account_blocks[*].transactions[**].transaction_id" });
scalarFields.set("blocks.after_merge", { type: "boolean", path: "doc.after_merge" });
scalarFields.set("blocks.after_split", { type: "boolean", path: "doc.after_split" });
scalarFields.set("blocks.before_split", { type: "boolean", path: "doc.before_split" });
scalarFields.set("blocks.boc", { type: "string", path: "doc.boc" });
scalarFields.set("blocks.chain_order", { type: "string", path: "doc.chain_order" });
scalarFields.set("blocks.created_by", { type: "string", path: "doc.created_by" });
scalarFields.set("blocks.end_lt", { type: "uint64", path: "doc.end_lt" });
scalarFields.set("blocks.flags", { type: "number", path: "doc.flags" });
scalarFields.set("blocks.gen_catchain_seqno", { type: "number", path: "doc.gen_catchain_seqno" });
scalarFields.set("blocks.gen_software_capabilities", { type: "string", path: "doc.gen_software_capabilities" });
scalarFields.set("blocks.gen_software_version", { type: "number", path: "doc.gen_software_version" });
scalarFields.set("blocks.gen_utime", { type: "number", path: "doc.gen_utime" });
scalarFields.set("blocks.gen_validator_list_hash_short", { type: "number", path: "doc.gen_validator_list_hash_short" });
scalarFields.set("blocks.global_id", { type: "number", path: "doc.global_id" });
scalarFields.set("blocks.in_msg_descr.fwd_fee", { type: "uint1024", path: "doc.in_msg_descr[*].fwd_fee" });
scalarFields.set("blocks.in_msg_descr.ihr_fee", { type: "uint1024", path: "doc.in_msg_descr[*].ihr_fee" });
scalarFields.set("blocks.in_msg_descr.in_msg.cur_addr", { type: "string", path: "doc.in_msg_descr[*].in_msg.cur_addr" });
scalarFields.set("blocks.in_msg_descr.in_msg.fwd_fee_remaining", { type: "uint1024", path: "doc.in_msg_descr[*].in_msg.fwd_fee_remaining" });
scalarFields.set("blocks.in_msg_descr.in_msg.msg_id", { type: "string", path: "doc.in_msg_descr[*].in_msg.msg_id" });
scalarFields.set("blocks.in_msg_descr.in_msg.next_addr", { type: "string", path: "doc.in_msg_descr[*].in_msg.next_addr" });
scalarFields.set("blocks.in_msg_descr.msg_id", { type: "string", path: "doc.in_msg_descr[*].msg_id" });
scalarFields.set("blocks.in_msg_descr.out_msg.cur_addr", { type: "string", path: "doc.in_msg_descr[*].out_msg.cur_addr" });
scalarFields.set("blocks.in_msg_descr.out_msg.fwd_fee_remaining", { type: "uint1024", path: "doc.in_msg_descr[*].out_msg.fwd_fee_remaining" });
scalarFields.set("blocks.in_msg_descr.out_msg.msg_id", { type: "string", path: "doc.in_msg_descr[*].out_msg.msg_id" });
scalarFields.set("blocks.in_msg_descr.out_msg.next_addr", { type: "string", path: "doc.in_msg_descr[*].out_msg.next_addr" });
scalarFields.set("blocks.in_msg_descr.proof_created", { type: "string", path: "doc.in_msg_descr[*].proof_created" });
scalarFields.set("blocks.in_msg_descr.proof_delivered", { type: "string", path: "doc.in_msg_descr[*].proof_delivered" });
scalarFields.set("blocks.in_msg_descr.transaction_id", { type: "string", path: "doc.in_msg_descr[*].transaction_id" });
scalarFields.set("blocks.in_msg_descr.transit_fee", { type: "uint1024", path: "doc.in_msg_descr[*].transit_fee" });
scalarFields.set("blocks.key_block", { type: "boolean", path: "doc.key_block" });
scalarFields.set("blocks.master.config.p0", { type: "string", path: "doc.master.config.p0" });
scalarFields.set("blocks.master.config.p1", { type: "string", path: "doc.master.config.p1" });
scalarFields.set("blocks.master.config.p10", { type: "number", path: "doc.master.config.p10[*]" });
scalarFields.set("blocks.master.config.p11.critical_params.bit_price", { type: "number", path: "doc.master.config.p11.critical_params.bit_price" });
scalarFields.set("blocks.master.config.p11.critical_params.cell_price", { type: "number", path: "doc.master.config.p11.critical_params.cell_price" });
scalarFields.set("blocks.master.config.p11.critical_params.max_losses", { type: "number", path: "doc.master.config.p11.critical_params.max_losses" });
scalarFields.set("blocks.master.config.p11.critical_params.max_store_sec", { type: "number", path: "doc.master.config.p11.critical_params.max_store_sec" });
scalarFields.set("blocks.master.config.p11.critical_params.max_tot_rounds", { type: "number", path: "doc.master.config.p11.critical_params.max_tot_rounds" });
scalarFields.set("blocks.master.config.p11.critical_params.min_store_sec", { type: "number", path: "doc.master.config.p11.critical_params.min_store_sec" });
scalarFields.set("blocks.master.config.p11.critical_params.min_tot_rounds", { type: "number", path: "doc.master.config.p11.critical_params.min_tot_rounds" });
scalarFields.set("blocks.master.config.p11.critical_params.min_wins", { type: "number", path: "doc.master.config.p11.critical_params.min_wins" });
scalarFields.set("blocks.master.config.p11.normal_params.bit_price", { type: "number", path: "doc.master.config.p11.normal_params.bit_price" });
scalarFields.set("blocks.master.config.p11.normal_params.cell_price", { type: "number", path: "doc.master.config.p11.normal_params.cell_price" });
scalarFields.set("blocks.master.config.p11.normal_params.max_losses", { type: "number", path: "doc.master.config.p11.normal_params.max_losses" });
scalarFields.set("blocks.master.config.p11.normal_params.max_store_sec", { type: "number", path: "doc.master.config.p11.normal_params.max_store_sec" });
scalarFields.set("blocks.master.config.p11.normal_params.max_tot_rounds", { type: "number", path: "doc.master.config.p11.normal_params.max_tot_rounds" });
scalarFields.set("blocks.master.config.p11.normal_params.min_store_sec", { type: "number", path: "doc.master.config.p11.normal_params.min_store_sec" });
scalarFields.set("blocks.master.config.p11.normal_params.min_tot_rounds", { type: "number", path: "doc.master.config.p11.normal_params.min_tot_rounds" });
scalarFields.set("blocks.master.config.p11.normal_params.min_wins", { type: "number", path: "doc.master.config.p11.normal_params.min_wins" });
scalarFields.set("blocks.master.config.p12.accept_msgs", { type: "boolean", path: "doc.master.config.p12[*].accept_msgs" });
scalarFields.set("blocks.master.config.p12.active", { type: "boolean", path: "doc.master.config.p12[*].active" });
scalarFields.set("blocks.master.config.p12.actual_min_split", { type: "number", path: "doc.master.config.p12[*].actual_min_split" });
scalarFields.set("blocks.master.config.p12.addr_len_step", { type: "number", path: "doc.master.config.p12[*].addr_len_step" });
scalarFields.set("blocks.master.config.p12.basic", { type: "boolean", path: "doc.master.config.p12[*].basic" });
scalarFields.set("blocks.master.config.p12.enabled_since", { type: "number", path: "doc.master.config.p12[*].enabled_since" });
scalarFields.set("blocks.master.config.p12.flags", { type: "number", path: "doc.master.config.p12[*].flags" });
scalarFields.set("blocks.master.config.p12.max_addr_len", { type: "number", path: "doc.master.config.p12[*].max_addr_len" });
scalarFields.set("blocks.master.config.p12.max_split", { type: "number", path: "doc.master.config.p12[*].max_split" });
scalarFields.set("blocks.master.config.p12.min_addr_len", { type: "number", path: "doc.master.config.p12[*].min_addr_len" });
scalarFields.set("blocks.master.config.p12.min_split", { type: "number", path: "doc.master.config.p12[*].min_split" });
scalarFields.set("blocks.master.config.p12.version", { type: "number", path: "doc.master.config.p12[*].version" });
scalarFields.set("blocks.master.config.p12.vm_mode", { type: "string", path: "doc.master.config.p12[*].vm_mode" });
scalarFields.set("blocks.master.config.p12.vm_version", { type: "number", path: "doc.master.config.p12[*].vm_version" });
scalarFields.set("blocks.master.config.p12.workchain_id", { type: "number", path: "doc.master.config.p12[*].workchain_id" });
scalarFields.set("blocks.master.config.p12.workchain_type_id", { type: "number", path: "doc.master.config.p12[*].workchain_type_id" });
scalarFields.set("blocks.master.config.p12.zerostate_file_hash", { type: "string", path: "doc.master.config.p12[*].zerostate_file_hash" });
scalarFields.set("blocks.master.config.p12.zerostate_root_hash", { type: "string", path: "doc.master.config.p12[*].zerostate_root_hash" });
scalarFields.set("blocks.master.config.p14.basechain_block_fee", { type: "uint1024", path: "doc.master.config.p14.basechain_block_fee" });
scalarFields.set("blocks.master.config.p14.masterchain_block_fee", { type: "uint1024", path: "doc.master.config.p14.masterchain_block_fee" });
scalarFields.set("blocks.master.config.p15.elections_end_before", { type: "number", path: "doc.master.config.p15.elections_end_before" });
scalarFields.set("blocks.master.config.p15.elections_start_before", { type: "number", path: "doc.master.config.p15.elections_start_before" });
scalarFields.set("blocks.master.config.p15.stake_held_for", { type: "number", path: "doc.master.config.p15.stake_held_for" });
scalarFields.set("blocks.master.config.p15.validators_elected_for", { type: "number", path: "doc.master.config.p15.validators_elected_for" });
scalarFields.set("blocks.master.config.p16.max_main_validators", { type: "number", path: "doc.master.config.p16.max_main_validators" });
scalarFields.set("blocks.master.config.p16.max_validators", { type: "number", path: "doc.master.config.p16.max_validators" });
scalarFields.set("blocks.master.config.p16.min_validators", { type: "number", path: "doc.master.config.p16.min_validators" });
scalarFields.set("blocks.master.config.p17.max_stake", { type: "uint1024", path: "doc.master.config.p17.max_stake" });
scalarFields.set("blocks.master.config.p17.max_stake_factor", { type: "number", path: "doc.master.config.p17.max_stake_factor" });
scalarFields.set("blocks.master.config.p17.min_stake", { type: "uint1024", path: "doc.master.config.p17.min_stake" });
scalarFields.set("blocks.master.config.p17.min_total_stake", { type: "uint1024", path: "doc.master.config.p17.min_total_stake" });
scalarFields.set("blocks.master.config.p18.bit_price_ps", { type: "uint64", path: "doc.master.config.p18[*].bit_price_ps" });
scalarFields.set("blocks.master.config.p18.cell_price_ps", { type: "uint64", path: "doc.master.config.p18[*].cell_price_ps" });
scalarFields.set("blocks.master.config.p18.mc_bit_price_ps", { type: "uint64", path: "doc.master.config.p18[*].mc_bit_price_ps" });
scalarFields.set("blocks.master.config.p18.mc_cell_price_ps", { type: "uint64", path: "doc.master.config.p18[*].mc_cell_price_ps" });
scalarFields.set("blocks.master.config.p18.utime_since", { type: "number", path: "doc.master.config.p18[*].utime_since" });
scalarFields.set("blocks.master.config.p2", { type: "string", path: "doc.master.config.p2" });
scalarFields.set("blocks.master.config.p20.block_gas_limit", { type: "uint64", path: "doc.master.config.p20.block_gas_limit" });
scalarFields.set("blocks.master.config.p20.delete_due_limit", { type: "uint64", path: "doc.master.config.p20.delete_due_limit" });
scalarFields.set("blocks.master.config.p20.flat_gas_limit", { type: "uint64", path: "doc.master.config.p20.flat_gas_limit" });
scalarFields.set("blocks.master.config.p20.flat_gas_price", { type: "uint64", path: "doc.master.config.p20.flat_gas_price" });
scalarFields.set("blocks.master.config.p20.freeze_due_limit", { type: "uint64", path: "doc.master.config.p20.freeze_due_limit" });
scalarFields.set("blocks.master.config.p20.gas_credit", { type: "uint64", path: "doc.master.config.p20.gas_credit" });
scalarFields.set("blocks.master.config.p20.gas_limit", { type: "uint64", path: "doc.master.config.p20.gas_limit" });
scalarFields.set("blocks.master.config.p20.gas_price", { type: "uint64", path: "doc.master.config.p20.gas_price" });
scalarFields.set("blocks.master.config.p20.special_gas_limit", { type: "uint64", path: "doc.master.config.p20.special_gas_limit" });
scalarFields.set("blocks.master.config.p21.block_gas_limit", { type: "uint64", path: "doc.master.config.p21.block_gas_limit" });
scalarFields.set("blocks.master.config.p21.delete_due_limit", { type: "uint64", path: "doc.master.config.p21.delete_due_limit" });
scalarFields.set("blocks.master.config.p21.flat_gas_limit", { type: "uint64", path: "doc.master.config.p21.flat_gas_limit" });
scalarFields.set("blocks.master.config.p21.flat_gas_price", { type: "uint64", path: "doc.master.config.p21.flat_gas_price" });
scalarFields.set("blocks.master.config.p21.freeze_due_limit", { type: "uint64", path: "doc.master.config.p21.freeze_due_limit" });
scalarFields.set("blocks.master.config.p21.gas_credit", { type: "uint64", path: "doc.master.config.p21.gas_credit" });
scalarFields.set("blocks.master.config.p21.gas_limit", { type: "uint64", path: "doc.master.config.p21.gas_limit" });
scalarFields.set("blocks.master.config.p21.gas_price", { type: "uint64", path: "doc.master.config.p21.gas_price" });
scalarFields.set("blocks.master.config.p21.special_gas_limit", { type: "uint64", path: "doc.master.config.p21.special_gas_limit" });
scalarFields.set("blocks.master.config.p22.bytes.hard_limit", { type: "number", path: "doc.master.config.p22.bytes.hard_limit" });
scalarFields.set("blocks.master.config.p22.bytes.soft_limit", { type: "number", path: "doc.master.config.p22.bytes.soft_limit" });
scalarFields.set("blocks.master.config.p22.bytes.underload", { type: "number", path: "doc.master.config.p22.bytes.underload" });
scalarFields.set("blocks.master.config.p22.gas.hard_limit", { type: "number", path: "doc.master.config.p22.gas.hard_limit" });
scalarFields.set("blocks.master.config.p22.gas.soft_limit", { type: "number", path: "doc.master.config.p22.gas.soft_limit" });
scalarFields.set("blocks.master.config.p22.gas.underload", { type: "number", path: "doc.master.config.p22.gas.underload" });
scalarFields.set("blocks.master.config.p22.lt_delta.hard_limit", { type: "number", path: "doc.master.config.p22.lt_delta.hard_limit" });
scalarFields.set("blocks.master.config.p22.lt_delta.soft_limit", { type: "number", path: "doc.master.config.p22.lt_delta.soft_limit" });
scalarFields.set("blocks.master.config.p22.lt_delta.underload", { type: "number", path: "doc.master.config.p22.lt_delta.underload" });
scalarFields.set("blocks.master.config.p23.bytes.hard_limit", { type: "number", path: "doc.master.config.p23.bytes.hard_limit" });
scalarFields.set("blocks.master.config.p23.bytes.soft_limit", { type: "number", path: "doc.master.config.p23.bytes.soft_limit" });
scalarFields.set("blocks.master.config.p23.bytes.underload", { type: "number", path: "doc.master.config.p23.bytes.underload" });
scalarFields.set("blocks.master.config.p23.gas.hard_limit", { type: "number", path: "doc.master.config.p23.gas.hard_limit" });
scalarFields.set("blocks.master.config.p23.gas.soft_limit", { type: "number", path: "doc.master.config.p23.gas.soft_limit" });
scalarFields.set("blocks.master.config.p23.gas.underload", { type: "number", path: "doc.master.config.p23.gas.underload" });
scalarFields.set("blocks.master.config.p23.lt_delta.hard_limit", { type: "number", path: "doc.master.config.p23.lt_delta.hard_limit" });
scalarFields.set("blocks.master.config.p23.lt_delta.soft_limit", { type: "number", path: "doc.master.config.p23.lt_delta.soft_limit" });
scalarFields.set("blocks.master.config.p23.lt_delta.underload", { type: "number", path: "doc.master.config.p23.lt_delta.underload" });
scalarFields.set("blocks.master.config.p24.bit_price", { type: "uint64", path: "doc.master.config.p24.bit_price" });
scalarFields.set("blocks.master.config.p24.cell_price", { type: "uint64", path: "doc.master.config.p24.cell_price" });
scalarFields.set("blocks.master.config.p24.first_frac", { type: "number", path: "doc.master.config.p24.first_frac" });
scalarFields.set("blocks.master.config.p24.ihr_price_factor", { type: "number", path: "doc.master.config.p24.ihr_price_factor" });
scalarFields.set("blocks.master.config.p24.lump_price", { type: "uint64", path: "doc.master.config.p24.lump_price" });
scalarFields.set("blocks.master.config.p24.next_frac", { type: "number", path: "doc.master.config.p24.next_frac" });
scalarFields.set("blocks.master.config.p25.bit_price", { type: "uint64", path: "doc.master.config.p25.bit_price" });
scalarFields.set("blocks.master.config.p25.cell_price", { type: "uint64", path: "doc.master.config.p25.cell_price" });
scalarFields.set("blocks.master.config.p25.first_frac", { type: "number", path: "doc.master.config.p25.first_frac" });
scalarFields.set("blocks.master.config.p25.ihr_price_factor", { type: "number", path: "doc.master.config.p25.ihr_price_factor" });
scalarFields.set("blocks.master.config.p25.lump_price", { type: "uint64", path: "doc.master.config.p25.lump_price" });
scalarFields.set("blocks.master.config.p25.next_frac", { type: "number", path: "doc.master.config.p25.next_frac" });
scalarFields.set("blocks.master.config.p28.mc_catchain_lifetime", { type: "number", path: "doc.master.config.p28.mc_catchain_lifetime" });
scalarFields.set("blocks.master.config.p28.shard_catchain_lifetime", { type: "number", path: "doc.master.config.p28.shard_catchain_lifetime" });
scalarFields.set("blocks.master.config.p28.shard_validators_lifetime", { type: "number", path: "doc.master.config.p28.shard_validators_lifetime" });
scalarFields.set("blocks.master.config.p28.shard_validators_num", { type: "number", path: "doc.master.config.p28.shard_validators_num" });
scalarFields.set("blocks.master.config.p28.shuffle_mc_validators", { type: "boolean", path: "doc.master.config.p28.shuffle_mc_validators" });
scalarFields.set("blocks.master.config.p29.attempt_duration", { type: "number", path: "doc.master.config.p29.attempt_duration" });
scalarFields.set("blocks.master.config.p29.catchain_max_deps", { type: "number", path: "doc.master.config.p29.catchain_max_deps" });
scalarFields.set("blocks.master.config.p29.consensus_timeout_ms", { type: "number", path: "doc.master.config.p29.consensus_timeout_ms" });
scalarFields.set("blocks.master.config.p29.fast_attempts", { type: "number", path: "doc.master.config.p29.fast_attempts" });
scalarFields.set("blocks.master.config.p29.max_block_bytes", { type: "number", path: "doc.master.config.p29.max_block_bytes" });
scalarFields.set("blocks.master.config.p29.max_collated_bytes", { type: "number", path: "doc.master.config.p29.max_collated_bytes" });
scalarFields.set("blocks.master.config.p29.new_catchain_ids", { type: "boolean", path: "doc.master.config.p29.new_catchain_ids" });
scalarFields.set("blocks.master.config.p29.next_candidate_delay_ms", { type: "number", path: "doc.master.config.p29.next_candidate_delay_ms" });
scalarFields.set("blocks.master.config.p29.round_candidates", { type: "number", path: "doc.master.config.p29.round_candidates" });
scalarFields.set("blocks.master.config.p3", { type: "string", path: "doc.master.config.p3" });
scalarFields.set("blocks.master.config.p31", { type: "string", path: "doc.master.config.p31[*]" });
scalarFields.set("blocks.master.config.p32.list.adnl_addr", { type: "string", path: "doc.master.config.p32.list[*].adnl_addr" });
scalarFields.set("blocks.master.config.p32.list.public_key", { type: "string", path: "doc.master.config.p32.list[*].public_key" });
scalarFields.set("blocks.master.config.p32.list.weight", { type: "uint64", path: "doc.master.config.p32.list[*].weight" });
scalarFields.set("blocks.master.config.p32.main", { type: "number", path: "doc.master.config.p32.main" });
scalarFields.set("blocks.master.config.p32.total", { type: "number", path: "doc.master.config.p32.total" });
scalarFields.set("blocks.master.config.p32.total_weight", { type: "uint64", path: "doc.master.config.p32.total_weight" });
scalarFields.set("blocks.master.config.p32.utime_since", { type: "number", path: "doc.master.config.p32.utime_since" });
scalarFields.set("blocks.master.config.p32.utime_until", { type: "number", path: "doc.master.config.p32.utime_until" });
scalarFields.set("blocks.master.config.p33.list.adnl_addr", { type: "string", path: "doc.master.config.p33.list[*].adnl_addr" });
scalarFields.set("blocks.master.config.p33.list.public_key", { type: "string", path: "doc.master.config.p33.list[*].public_key" });
scalarFields.set("blocks.master.config.p33.list.weight", { type: "uint64", path: "doc.master.config.p33.list[*].weight" });
scalarFields.set("blocks.master.config.p33.main", { type: "number", path: "doc.master.config.p33.main" });
scalarFields.set("blocks.master.config.p33.total", { type: "number", path: "doc.master.config.p33.total" });
scalarFields.set("blocks.master.config.p33.total_weight", { type: "uint64", path: "doc.master.config.p33.total_weight" });
scalarFields.set("blocks.master.config.p33.utime_since", { type: "number", path: "doc.master.config.p33.utime_since" });
scalarFields.set("blocks.master.config.p33.utime_until", { type: "number", path: "doc.master.config.p33.utime_until" });
scalarFields.set("blocks.master.config.p34.list.adnl_addr", { type: "string", path: "doc.master.config.p34.list[*].adnl_addr" });
scalarFields.set("blocks.master.config.p34.list.public_key", { type: "string", path: "doc.master.config.p34.list[*].public_key" });
scalarFields.set("blocks.master.config.p34.list.weight", { type: "uint64", path: "doc.master.config.p34.list[*].weight" });
scalarFields.set("blocks.master.config.p34.main", { type: "number", path: "doc.master.config.p34.main" });
scalarFields.set("blocks.master.config.p34.total", { type: "number", path: "doc.master.config.p34.total" });
scalarFields.set("blocks.master.config.p34.total_weight", { type: "uint64", path: "doc.master.config.p34.total_weight" });
scalarFields.set("blocks.master.config.p34.utime_since", { type: "number", path: "doc.master.config.p34.utime_since" });
scalarFields.set("blocks.master.config.p34.utime_until", { type: "number", path: "doc.master.config.p34.utime_until" });
scalarFields.set("blocks.master.config.p35.list.adnl_addr", { type: "string", path: "doc.master.config.p35.list[*].adnl_addr" });
scalarFields.set("blocks.master.config.p35.list.public_key", { type: "string", path: "doc.master.config.p35.list[*].public_key" });
scalarFields.set("blocks.master.config.p35.list.weight", { type: "uint64", path: "doc.master.config.p35.list[*].weight" });
scalarFields.set("blocks.master.config.p35.main", { type: "number", path: "doc.master.config.p35.main" });
scalarFields.set("blocks.master.config.p35.total", { type: "number", path: "doc.master.config.p35.total" });
scalarFields.set("blocks.master.config.p35.total_weight", { type: "uint64", path: "doc.master.config.p35.total_weight" });
scalarFields.set("blocks.master.config.p35.utime_since", { type: "number", path: "doc.master.config.p35.utime_since" });
scalarFields.set("blocks.master.config.p35.utime_until", { type: "number", path: "doc.master.config.p35.utime_until" });
scalarFields.set("blocks.master.config.p36.list.adnl_addr", { type: "string", path: "doc.master.config.p36.list[*].adnl_addr" });
scalarFields.set("blocks.master.config.p36.list.public_key", { type: "string", path: "doc.master.config.p36.list[*].public_key" });
scalarFields.set("blocks.master.config.p36.list.weight", { type: "uint64", path: "doc.master.config.p36.list[*].weight" });
scalarFields.set("blocks.master.config.p36.main", { type: "number", path: "doc.master.config.p36.main" });
scalarFields.set("blocks.master.config.p36.total", { type: "number", path: "doc.master.config.p36.total" });
scalarFields.set("blocks.master.config.p36.total_weight", { type: "uint64", path: "doc.master.config.p36.total_weight" });
scalarFields.set("blocks.master.config.p36.utime_since", { type: "number", path: "doc.master.config.p36.utime_since" });
scalarFields.set("blocks.master.config.p36.utime_until", { type: "number", path: "doc.master.config.p36.utime_until" });
scalarFields.set("blocks.master.config.p37.list.adnl_addr", { type: "string", path: "doc.master.config.p37.list[*].adnl_addr" });
scalarFields.set("blocks.master.config.p37.list.public_key", { type: "string", path: "doc.master.config.p37.list[*].public_key" });
scalarFields.set("blocks.master.config.p37.list.weight", { type: "uint64", path: "doc.master.config.p37.list[*].weight" });
scalarFields.set("blocks.master.config.p37.main", { type: "number", path: "doc.master.config.p37.main" });
scalarFields.set("blocks.master.config.p37.total", { type: "number", path: "doc.master.config.p37.total" });
scalarFields.set("blocks.master.config.p37.total_weight", { type: "uint64", path: "doc.master.config.p37.total_weight" });
scalarFields.set("blocks.master.config.p37.utime_since", { type: "number", path: "doc.master.config.p37.utime_since" });
scalarFields.set("blocks.master.config.p37.utime_until", { type: "number", path: "doc.master.config.p37.utime_until" });
scalarFields.set("blocks.master.config.p39.adnl_addr", { type: "string", path: "doc.master.config.p39[*].adnl_addr" });
scalarFields.set("blocks.master.config.p39.seqno", { type: "number", path: "doc.master.config.p39[*].seqno" });
scalarFields.set("blocks.master.config.p39.signature_r", { type: "string", path: "doc.master.config.p39[*].signature_r" });
scalarFields.set("blocks.master.config.p39.signature_s", { type: "string", path: "doc.master.config.p39[*].signature_s" });
scalarFields.set("blocks.master.config.p39.temp_public_key", { type: "string", path: "doc.master.config.p39[*].temp_public_key" });
scalarFields.set("blocks.master.config.p39.valid_until", { type: "number", path: "doc.master.config.p39[*].valid_until" });
scalarFields.set("blocks.master.config.p4", { type: "string", path: "doc.master.config.p4" });
scalarFields.set("blocks.master.config.p6.mint_add_price", { type: "string", path: "doc.master.config.p6.mint_add_price" });
scalarFields.set("blocks.master.config.p6.mint_new_price", { type: "string", path: "doc.master.config.p6.mint_new_price" });
scalarFields.set("blocks.master.config.p7.currency", { type: "number", path: "doc.master.config.p7[*].currency" });
scalarFields.set("blocks.master.config.p7.value", { type: "string", path: "doc.master.config.p7[*].value" });
scalarFields.set("blocks.master.config.p8.capabilities", { type: "uint64", path: "doc.master.config.p8.capabilities" });
scalarFields.set("blocks.master.config.p8.version", { type: "number", path: "doc.master.config.p8.version" });
scalarFields.set("blocks.master.config.p9", { type: "number", path: "doc.master.config.p9[*]" });
scalarFields.set("blocks.master.config_addr", { type: "string", path: "doc.master.config_addr" });
scalarFields.set("blocks.master.max_shard_gen_utime", { type: "number", path: "doc.master.max_shard_gen_utime" });
scalarFields.set("blocks.master.min_shard_gen_utime", { type: "number", path: "doc.master.min_shard_gen_utime" });
scalarFields.set("blocks.master.prev_blk_signatures.node_id", { type: "string", path: "doc.master.prev_blk_signatures[*].node_id" });
scalarFields.set("blocks.master.prev_blk_signatures.r", { type: "string", path: "doc.master.prev_blk_signatures[*].r" });
scalarFields.set("blocks.master.prev_blk_signatures.s", { type: "string", path: "doc.master.prev_blk_signatures[*].s" });
scalarFields.set("blocks.master.recover_create_msg.fwd_fee", { type: "uint1024", path: "doc.master.recover_create_msg.fwd_fee" });
scalarFields.set("blocks.master.recover_create_msg.ihr_fee", { type: "uint1024", path: "doc.master.recover_create_msg.ihr_fee" });
scalarFields.set("blocks.master.recover_create_msg.in_msg.cur_addr", { type: "string", path: "doc.master.recover_create_msg.in_msg.cur_addr" });
scalarFields.set("blocks.master.recover_create_msg.in_msg.fwd_fee_remaining", { type: "uint1024", path: "doc.master.recover_create_msg.in_msg.fwd_fee_remaining" });
scalarFields.set("blocks.master.recover_create_msg.in_msg.msg_id", { type: "string", path: "doc.master.recover_create_msg.in_msg.msg_id" });
scalarFields.set("blocks.master.recover_create_msg.in_msg.next_addr", { type: "string", path: "doc.master.recover_create_msg.in_msg.next_addr" });
scalarFields.set("blocks.master.recover_create_msg.msg_id", { type: "string", path: "doc.master.recover_create_msg.msg_id" });
scalarFields.set("blocks.master.recover_create_msg.out_msg.cur_addr", { type: "string", path: "doc.master.recover_create_msg.out_msg.cur_addr" });
scalarFields.set("blocks.master.recover_create_msg.out_msg.fwd_fee_remaining", { type: "uint1024", path: "doc.master.recover_create_msg.out_msg.fwd_fee_remaining" });
scalarFields.set("blocks.master.recover_create_msg.out_msg.msg_id", { type: "string", path: "doc.master.recover_create_msg.out_msg.msg_id" });
scalarFields.set("blocks.master.recover_create_msg.out_msg.next_addr", { type: "string", path: "doc.master.recover_create_msg.out_msg.next_addr" });
scalarFields.set("blocks.master.recover_create_msg.proof_created", { type: "string", path: "doc.master.recover_create_msg.proof_created" });
scalarFields.set("blocks.master.recover_create_msg.proof_delivered", { type: "string", path: "doc.master.recover_create_msg.proof_delivered" });
scalarFields.set("blocks.master.recover_create_msg.transaction_id", { type: "string", path: "doc.master.recover_create_msg.transaction_id" });
scalarFields.set("blocks.master.recover_create_msg.transit_fee", { type: "uint1024", path: "doc.master.recover_create_msg.transit_fee" });
scalarFields.set("blocks.master.shard_fees.create", { type: "uint1024", path: "doc.master.shard_fees[*].create" });
scalarFields.set("blocks.master.shard_fees.create_other.currency", { type: "number", path: "doc.master.shard_fees[*].create_other[**].currency" });
scalarFields.set("blocks.master.shard_fees.create_other.value", { type: "uint1024", path: "doc.master.shard_fees[*].create_other[**].value" });
scalarFields.set("blocks.master.shard_fees.fees", { type: "uint1024", path: "doc.master.shard_fees[*].fees" });
scalarFields.set("blocks.master.shard_fees.fees_other.currency", { type: "number", path: "doc.master.shard_fees[*].fees_other[**].currency" });
scalarFields.set("blocks.master.shard_fees.fees_other.value", { type: "uint1024", path: "doc.master.shard_fees[*].fees_other[**].value" });
scalarFields.set("blocks.master.shard_fees.shard", { type: "string", path: "doc.master.shard_fees[*].shard" });
scalarFields.set("blocks.master.shard_fees.workchain_id", { type: "number", path: "doc.master.shard_fees[*].workchain_id" });
scalarFields.set("blocks.master.shard_hashes.descr.before_merge", { type: "boolean", path: "doc.master.shard_hashes[*].descr.before_merge" });
scalarFields.set("blocks.master.shard_hashes.descr.before_split", { type: "boolean", path: "doc.master.shard_hashes[*].descr.before_split" });
scalarFields.set("blocks.master.shard_hashes.descr.end_lt", { type: "uint64", path: "doc.master.shard_hashes[*].descr.end_lt" });
scalarFields.set("blocks.master.shard_hashes.descr.fees_collected", { type: "uint1024", path: "doc.master.shard_hashes[*].descr.fees_collected" });
scalarFields.set("blocks.master.shard_hashes.descr.fees_collected_other.currency", { type: "number", path: "doc.master.shard_hashes[*].descr.fees_collected_other[**].currency" });
scalarFields.set("blocks.master.shard_hashes.descr.fees_collected_other.value", { type: "uint1024", path: "doc.master.shard_hashes[*].descr.fees_collected_other[**].value" });
scalarFields.set("blocks.master.shard_hashes.descr.file_hash", { type: "string", path: "doc.master.shard_hashes[*].descr.file_hash" });
scalarFields.set("blocks.master.shard_hashes.descr.flags", { type: "number", path: "doc.master.shard_hashes[*].descr.flags" });
scalarFields.set("blocks.master.shard_hashes.descr.funds_created", { type: "uint1024", path: "doc.master.shard_hashes[*].descr.funds_created" });
scalarFields.set("blocks.master.shard_hashes.descr.funds_created_other.currency", { type: "number", path: "doc.master.shard_hashes[*].descr.funds_created_other[**].currency" });
scalarFields.set("blocks.master.shard_hashes.descr.funds_created_other.value", { type: "uint1024", path: "doc.master.shard_hashes[*].descr.funds_created_other[**].value" });
scalarFields.set("blocks.master.shard_hashes.descr.gen_utime", { type: "number", path: "doc.master.shard_hashes[*].descr.gen_utime" });
scalarFields.set("blocks.master.shard_hashes.descr.min_ref_mc_seqno", { type: "number", path: "doc.master.shard_hashes[*].descr.min_ref_mc_seqno" });
scalarFields.set("blocks.master.shard_hashes.descr.next_catchain_seqno", { type: "number", path: "doc.master.shard_hashes[*].descr.next_catchain_seqno" });
scalarFields.set("blocks.master.shard_hashes.descr.next_validator_shard", { type: "string", path: "doc.master.shard_hashes[*].descr.next_validator_shard" });
scalarFields.set("blocks.master.shard_hashes.descr.nx_cc_updated", { type: "boolean", path: "doc.master.shard_hashes[*].descr.nx_cc_updated" });
scalarFields.set("blocks.master.shard_hashes.descr.reg_mc_seqno", { type: "number", path: "doc.master.shard_hashes[*].descr.reg_mc_seqno" });
scalarFields.set("blocks.master.shard_hashes.descr.root_hash", { type: "string", path: "doc.master.shard_hashes[*].descr.root_hash" });
scalarFields.set("blocks.master.shard_hashes.descr.seq_no", { type: "number", path: "doc.master.shard_hashes[*].descr.seq_no" });
scalarFields.set("blocks.master.shard_hashes.descr.split", { type: "number", path: "doc.master.shard_hashes[*].descr.split" });
scalarFields.set("blocks.master.shard_hashes.descr.start_lt", { type: "uint64", path: "doc.master.shard_hashes[*].descr.start_lt" });
scalarFields.set("blocks.master.shard_hashes.descr.want_merge", { type: "boolean", path: "doc.master.shard_hashes[*].descr.want_merge" });
scalarFields.set("blocks.master.shard_hashes.descr.want_split", { type: "boolean", path: "doc.master.shard_hashes[*].descr.want_split" });
scalarFields.set("blocks.master.shard_hashes.shard", { type: "string", path: "doc.master.shard_hashes[*].shard" });
scalarFields.set("blocks.master.shard_hashes.workchain_id", { type: "number", path: "doc.master.shard_hashes[*].workchain_id" });
scalarFields.set("blocks.master_ref.end_lt", { type: "uint64", path: "doc.master_ref.end_lt" });
scalarFields.set("blocks.master_ref.file_hash", { type: "string", path: "doc.master_ref.file_hash" });
scalarFields.set("blocks.master_ref.root_hash", { type: "string", path: "doc.master_ref.root_hash" });
scalarFields.set("blocks.master_ref.seq_no", { type: "number", path: "doc.master_ref.seq_no" });
scalarFields.set("blocks.min_ref_mc_seqno", { type: "number", path: "doc.min_ref_mc_seqno" });
scalarFields.set("blocks.out_msg_descr.import_block_lt", { type: "uint64", path: "doc.out_msg_descr[*].import_block_lt" });
scalarFields.set("blocks.out_msg_descr.imported.fwd_fee", { type: "uint1024", path: "doc.out_msg_descr[*].imported.fwd_fee" });
scalarFields.set("blocks.out_msg_descr.imported.ihr_fee", { type: "uint1024", path: "doc.out_msg_descr[*].imported.ihr_fee" });
scalarFields.set("blocks.out_msg_descr.imported.in_msg.cur_addr", { type: "string", path: "doc.out_msg_descr[*].imported.in_msg.cur_addr" });
scalarFields.set("blocks.out_msg_descr.imported.in_msg.fwd_fee_remaining", { type: "uint1024", path: "doc.out_msg_descr[*].imported.in_msg.fwd_fee_remaining" });
scalarFields.set("blocks.out_msg_descr.imported.in_msg.msg_id", { type: "string", path: "doc.out_msg_descr[*].imported.in_msg.msg_id" });
scalarFields.set("blocks.out_msg_descr.imported.in_msg.next_addr", { type: "string", path: "doc.out_msg_descr[*].imported.in_msg.next_addr" });
scalarFields.set("blocks.out_msg_descr.imported.msg_id", { type: "string", path: "doc.out_msg_descr[*].imported.msg_id" });
scalarFields.set("blocks.out_msg_descr.imported.out_msg.cur_addr", { type: "string", path: "doc.out_msg_descr[*].imported.out_msg.cur_addr" });
scalarFields.set("blocks.out_msg_descr.imported.out_msg.fwd_fee_remaining", { type: "uint1024", path: "doc.out_msg_descr[*].imported.out_msg.fwd_fee_remaining" });
scalarFields.set("blocks.out_msg_descr.imported.out_msg.msg_id", { type: "string", path: "doc.out_msg_descr[*].imported.out_msg.msg_id" });
scalarFields.set("blocks.out_msg_descr.imported.out_msg.next_addr", { type: "string", path: "doc.out_msg_descr[*].imported.out_msg.next_addr" });
scalarFields.set("blocks.out_msg_descr.imported.proof_created", { type: "string", path: "doc.out_msg_descr[*].imported.proof_created" });
scalarFields.set("blocks.out_msg_descr.imported.proof_delivered", { type: "string", path: "doc.out_msg_descr[*].imported.proof_delivered" });
scalarFields.set("blocks.out_msg_descr.imported.transaction_id", { type: "string", path: "doc.out_msg_descr[*].imported.transaction_id" });
scalarFields.set("blocks.out_msg_descr.imported.transit_fee", { type: "uint1024", path: "doc.out_msg_descr[*].imported.transit_fee" });
scalarFields.set("blocks.out_msg_descr.msg_env_hash", { type: "string", path: "doc.out_msg_descr[*].msg_env_hash" });
scalarFields.set("blocks.out_msg_descr.msg_id", { type: "string", path: "doc.out_msg_descr[*].msg_id" });
scalarFields.set("blocks.out_msg_descr.next_addr_pfx", { type: "uint64", path: "doc.out_msg_descr[*].next_addr_pfx" });
scalarFields.set("blocks.out_msg_descr.next_workchain", { type: "number", path: "doc.out_msg_descr[*].next_workchain" });
scalarFields.set("blocks.out_msg_descr.out_msg.cur_addr", { type: "string", path: "doc.out_msg_descr[*].out_msg.cur_addr" });
scalarFields.set("blocks.out_msg_descr.out_msg.fwd_fee_remaining", { type: "uint1024", path: "doc.out_msg_descr[*].out_msg.fwd_fee_remaining" });
scalarFields.set("blocks.out_msg_descr.out_msg.msg_id", { type: "string", path: "doc.out_msg_descr[*].out_msg.msg_id" });
scalarFields.set("blocks.out_msg_descr.out_msg.next_addr", { type: "string", path: "doc.out_msg_descr[*].out_msg.next_addr" });
scalarFields.set("blocks.out_msg_descr.reimport.fwd_fee", { type: "uint1024", path: "doc.out_msg_descr[*].reimport.fwd_fee" });
scalarFields.set("blocks.out_msg_descr.reimport.ihr_fee", { type: "uint1024", path: "doc.out_msg_descr[*].reimport.ihr_fee" });
scalarFields.set("blocks.out_msg_descr.reimport.in_msg.cur_addr", { type: "string", path: "doc.out_msg_descr[*].reimport.in_msg.cur_addr" });
scalarFields.set("blocks.out_msg_descr.reimport.in_msg.fwd_fee_remaining", { type: "uint1024", path: "doc.out_msg_descr[*].reimport.in_msg.fwd_fee_remaining" });
scalarFields.set("blocks.out_msg_descr.reimport.in_msg.msg_id", { type: "string", path: "doc.out_msg_descr[*].reimport.in_msg.msg_id" });
scalarFields.set("blocks.out_msg_descr.reimport.in_msg.next_addr", { type: "string", path: "doc.out_msg_descr[*].reimport.in_msg.next_addr" });
scalarFields.set("blocks.out_msg_descr.reimport.msg_id", { type: "string", path: "doc.out_msg_descr[*].reimport.msg_id" });
scalarFields.set("blocks.out_msg_descr.reimport.out_msg.cur_addr", { type: "string", path: "doc.out_msg_descr[*].reimport.out_msg.cur_addr" });
scalarFields.set("blocks.out_msg_descr.reimport.out_msg.fwd_fee_remaining", { type: "uint1024", path: "doc.out_msg_descr[*].reimport.out_msg.fwd_fee_remaining" });
scalarFields.set("blocks.out_msg_descr.reimport.out_msg.msg_id", { type: "string", path: "doc.out_msg_descr[*].reimport.out_msg.msg_id" });
scalarFields.set("blocks.out_msg_descr.reimport.out_msg.next_addr", { type: "string", path: "doc.out_msg_descr[*].reimport.out_msg.next_addr" });
scalarFields.set("blocks.out_msg_descr.reimport.proof_created", { type: "string", path: "doc.out_msg_descr[*].reimport.proof_created" });
scalarFields.set("blocks.out_msg_descr.reimport.proof_delivered", { type: "string", path: "doc.out_msg_descr[*].reimport.proof_delivered" });
scalarFields.set("blocks.out_msg_descr.reimport.transaction_id", { type: "string", path: "doc.out_msg_descr[*].reimport.transaction_id" });
scalarFields.set("blocks.out_msg_descr.reimport.transit_fee", { type: "uint1024", path: "doc.out_msg_descr[*].reimport.transit_fee" });
scalarFields.set("blocks.out_msg_descr.transaction_id", { type: "string", path: "doc.out_msg_descr[*].transaction_id" });
scalarFields.set("blocks.prev_alt_ref.end_lt", { type: "uint64", path: "doc.prev_alt_ref.end_lt" });
scalarFields.set("blocks.prev_alt_ref.file_hash", { type: "string", path: "doc.prev_alt_ref.file_hash" });
scalarFields.set("blocks.prev_alt_ref.root_hash", { type: "string", path: "doc.prev_alt_ref.root_hash" });
scalarFields.set("blocks.prev_alt_ref.seq_no", { type: "number", path: "doc.prev_alt_ref.seq_no" });
scalarFields.set("blocks.prev_key_block_seqno", { type: "number", path: "doc.prev_key_block_seqno" });
scalarFields.set("blocks.prev_ref.end_lt", { type: "uint64", path: "doc.prev_ref.end_lt" });
scalarFields.set("blocks.prev_ref.file_hash", { type: "string", path: "doc.prev_ref.file_hash" });
scalarFields.set("blocks.prev_ref.root_hash", { type: "string", path: "doc.prev_ref.root_hash" });
scalarFields.set("blocks.prev_ref.seq_no", { type: "number", path: "doc.prev_ref.seq_no" });
scalarFields.set("blocks.prev_vert_alt_ref.end_lt", { type: "uint64", path: "doc.prev_vert_alt_ref.end_lt" });
scalarFields.set("blocks.prev_vert_alt_ref.file_hash", { type: "string", path: "doc.prev_vert_alt_ref.file_hash" });
scalarFields.set("blocks.prev_vert_alt_ref.root_hash", { type: "string", path: "doc.prev_vert_alt_ref.root_hash" });
scalarFields.set("blocks.prev_vert_alt_ref.seq_no", { type: "number", path: "doc.prev_vert_alt_ref.seq_no" });
scalarFields.set("blocks.prev_vert_ref.end_lt", { type: "uint64", path: "doc.prev_vert_ref.end_lt" });
scalarFields.set("blocks.prev_vert_ref.file_hash", { type: "string", path: "doc.prev_vert_ref.file_hash" });
scalarFields.set("blocks.prev_vert_ref.root_hash", { type: "string", path: "doc.prev_vert_ref.root_hash" });
scalarFields.set("blocks.prev_vert_ref.seq_no", { type: "number", path: "doc.prev_vert_ref.seq_no" });
scalarFields.set("blocks.rand_seed", { type: "string", path: "doc.rand_seed" });
scalarFields.set("blocks.seq_no", { type: "number", path: "doc.seq_no" });
scalarFields.set("blocks.shard", { type: "string", path: "doc.shard" });
scalarFields.set("blocks.start_lt", { type: "uint64", path: "doc.start_lt" });
scalarFields.set("blocks.state_update.new", { type: "string", path: "doc.state_update.new" });
scalarFields.set("blocks.state_update.new_depth", { type: "number", path: "doc.state_update.new_depth" });
scalarFields.set("blocks.state_update.new_hash", { type: "string", path: "doc.state_update.new_hash" });
scalarFields.set("blocks.state_update.old", { type: "string", path: "doc.state_update.old" });
scalarFields.set("blocks.state_update.old_depth", { type: "number", path: "doc.state_update.old_depth" });
scalarFields.set("blocks.state_update.old_hash", { type: "string", path: "doc.state_update.old_hash" });
scalarFields.set("blocks.tr_count", { type: "number", path: "doc.tr_count" });
scalarFields.set("blocks.value_flow.created", { type: "uint1024", path: "doc.value_flow.created" });
scalarFields.set("blocks.value_flow.created_other.currency", { type: "number", path: "doc.value_flow.created_other[*].currency" });
scalarFields.set("blocks.value_flow.created_other.value", { type: "uint1024", path: "doc.value_flow.created_other[*].value" });
scalarFields.set("blocks.value_flow.exported", { type: "uint1024", path: "doc.value_flow.exported" });
scalarFields.set("blocks.value_flow.exported_other.currency", { type: "number", path: "doc.value_flow.exported_other[*].currency" });
scalarFields.set("blocks.value_flow.exported_other.value", { type: "uint1024", path: "doc.value_flow.exported_other[*].value" });
scalarFields.set("blocks.value_flow.fees_collected", { type: "uint1024", path: "doc.value_flow.fees_collected" });
scalarFields.set("blocks.value_flow.fees_collected_other.currency", { type: "number", path: "doc.value_flow.fees_collected_other[*].currency" });
scalarFields.set("blocks.value_flow.fees_collected_other.value", { type: "uint1024", path: "doc.value_flow.fees_collected_other[*].value" });
scalarFields.set("blocks.value_flow.fees_imported", { type: "uint1024", path: "doc.value_flow.fees_imported" });
scalarFields.set("blocks.value_flow.fees_imported_other.currency", { type: "number", path: "doc.value_flow.fees_imported_other[*].currency" });
scalarFields.set("blocks.value_flow.fees_imported_other.value", { type: "uint1024", path: "doc.value_flow.fees_imported_other[*].value" });
scalarFields.set("blocks.value_flow.from_prev_blk", { type: "uint1024", path: "doc.value_flow.from_prev_blk" });
scalarFields.set("blocks.value_flow.from_prev_blk_other.currency", { type: "number", path: "doc.value_flow.from_prev_blk_other[*].currency" });
scalarFields.set("blocks.value_flow.from_prev_blk_other.value", { type: "uint1024", path: "doc.value_flow.from_prev_blk_other[*].value" });
scalarFields.set("blocks.value_flow.imported", { type: "uint1024", path: "doc.value_flow.imported" });
scalarFields.set("blocks.value_flow.imported_other.currency", { type: "number", path: "doc.value_flow.imported_other[*].currency" });
scalarFields.set("blocks.value_flow.imported_other.value", { type: "uint1024", path: "doc.value_flow.imported_other[*].value" });
scalarFields.set("blocks.value_flow.minted", { type: "uint1024", path: "doc.value_flow.minted" });
scalarFields.set("blocks.value_flow.minted_other.currency", { type: "number", path: "doc.value_flow.minted_other[*].currency" });
scalarFields.set("blocks.value_flow.minted_other.value", { type: "uint1024", path: "doc.value_flow.minted_other[*].value" });
scalarFields.set("blocks.value_flow.to_next_blk", { type: "uint1024", path: "doc.value_flow.to_next_blk" });
scalarFields.set("blocks.value_flow.to_next_blk_other.currency", { type: "number", path: "doc.value_flow.to_next_blk_other[*].currency" });
scalarFields.set("blocks.value_flow.to_next_blk_other.value", { type: "uint1024", path: "doc.value_flow.to_next_blk_other[*].value" });
scalarFields.set("blocks.version", { type: "number", path: "doc.version" });
scalarFields.set("blocks.vert_seq_no", { type: "number", path: "doc.vert_seq_no" });
scalarFields.set("blocks.want_merge", { type: "boolean", path: "doc.want_merge" });
scalarFields.set("blocks.want_split", { type: "boolean", path: "doc.want_split" });
scalarFields.set("blocks.workchain_id", { type: "number", path: "doc.workchain_id" });
scalarFields.set("accounts.id", { type: "string", path: "doc._key" });
scalarFields.set("accounts.balance", { type: "uint1024", path: "doc.balance" });
scalarFields.set("accounts.balance_other.currency", { type: "number", path: "doc.balance_other[*].currency" });
scalarFields.set("accounts.balance_other.value", { type: "uint1024", path: "doc.balance_other[*].value" });
scalarFields.set("accounts.bits", { type: "uint64", path: "doc.bits" });
scalarFields.set("accounts.boc", { type: "string", path: "doc.boc" });
scalarFields.set("accounts.cells", { type: "uint64", path: "doc.cells" });
scalarFields.set("accounts.code", { type: "string", path: "doc.code" });
scalarFields.set("accounts.code_hash", { type: "string", path: "doc.code_hash" });
scalarFields.set("accounts.data", { type: "string", path: "doc.data" });
scalarFields.set("accounts.data_hash", { type: "string", path: "doc.data_hash" });
scalarFields.set("accounts.due_payment", { type: "uint1024", path: "doc.due_payment" });
scalarFields.set("accounts.last_paid", { type: "number", path: "doc.last_paid" });
scalarFields.set("accounts.last_trans_lt", { type: "uint64", path: "doc.last_trans_lt" });
scalarFields.set("accounts.library", { type: "string", path: "doc.library" });
scalarFields.set("accounts.library_hash", { type: "string", path: "doc.library_hash" });
scalarFields.set("accounts.proof", { type: "string", path: "doc.proof" });
scalarFields.set("accounts.public_cells", { type: "uint64", path: "doc.public_cells" });
scalarFields.set("accounts.split_depth", { type: "number", path: "doc.split_depth" });
scalarFields.set("accounts.state_hash", { type: "string", path: "doc.state_hash" });
scalarFields.set("accounts.tick", { type: "boolean", path: "doc.tick" });
scalarFields.set("accounts.tock", { type: "boolean", path: "doc.tock" });
scalarFields.set("accounts.workchain_id", { type: "number", path: "doc.workchain_id" });
scalarFields.set("transactions.id", { type: "string", path: "doc._key" });
scalarFields.set("transactions.aborted", { type: "boolean", path: "doc.aborted" });
scalarFields.set("transactions.account_addr", { type: "string", path: "doc.account_addr" });
scalarFields.set("transactions.action.action_list_hash", { type: "string", path: "doc.action.action_list_hash" });
scalarFields.set("transactions.action.msgs_created", { type: "number", path: "doc.action.msgs_created" });
scalarFields.set("transactions.action.no_funds", { type: "boolean", path: "doc.action.no_funds" });
scalarFields.set("transactions.action.result_arg", { type: "number", path: "doc.action.result_arg" });
scalarFields.set("transactions.action.result_code", { type: "number", path: "doc.action.result_code" });
scalarFields.set("transactions.action.skipped_actions", { type: "number", path: "doc.action.skipped_actions" });
scalarFields.set("transactions.action.spec_actions", { type: "number", path: "doc.action.spec_actions" });
scalarFields.set("transactions.action.success", { type: "boolean", path: "doc.action.success" });
scalarFields.set("transactions.action.tot_actions", { type: "number", path: "doc.action.tot_actions" });
scalarFields.set("transactions.action.total_action_fees", { type: "uint1024", path: "doc.action.total_action_fees" });
scalarFields.set("transactions.action.total_fwd_fees", { type: "uint1024", path: "doc.action.total_fwd_fees" });
scalarFields.set("transactions.action.total_msg_size_bits", { type: "number", path: "doc.action.total_msg_size_bits" });
scalarFields.set("transactions.action.total_msg_size_cells", { type: "number", path: "doc.action.total_msg_size_cells" });
scalarFields.set("transactions.action.valid", { type: "boolean", path: "doc.action.valid" });
scalarFields.set("transactions.balance_delta", { type: "uint1024", path: "doc.balance_delta" });
scalarFields.set("transactions.balance_delta_other.currency", { type: "number", path: "doc.balance_delta_other[*].currency" });
scalarFields.set("transactions.balance_delta_other.value", { type: "uint1024", path: "doc.balance_delta_other[*].value" });
scalarFields.set("transactions.block_id", { type: "string", path: "doc.block_id" });
scalarFields.set("transactions.boc", { type: "string", path: "doc.boc" });
scalarFields.set("transactions.bounce.fwd_fees", { type: "uint1024", path: "doc.bounce.fwd_fees" });
scalarFields.set("transactions.bounce.msg_fees", { type: "uint1024", path: "doc.bounce.msg_fees" });
scalarFields.set("transactions.bounce.msg_size_bits", { type: "number", path: "doc.bounce.msg_size_bits" });
scalarFields.set("transactions.bounce.msg_size_cells", { type: "number", path: "doc.bounce.msg_size_cells" });
scalarFields.set("transactions.bounce.req_fwd_fees", { type: "uint1024", path: "doc.bounce.req_fwd_fees" });
scalarFields.set("transactions.chain_order", { type: "string", path: "doc.chain_order" });
scalarFields.set("transactions.compute.account_activated", { type: "boolean", path: "doc.compute.account_activated" });
scalarFields.set("transactions.compute.exit_arg", { type: "number", path: "doc.compute.exit_arg" });
scalarFields.set("transactions.compute.exit_code", { type: "number", path: "doc.compute.exit_code" });
scalarFields.set("transactions.compute.gas_credit", { type: "number", path: "doc.compute.gas_credit" });
scalarFields.set("transactions.compute.gas_fees", { type: "uint1024", path: "doc.compute.gas_fees" });
scalarFields.set("transactions.compute.gas_limit", { type: "uint64", path: "doc.compute.gas_limit" });
scalarFields.set("transactions.compute.gas_used", { type: "uint64", path: "doc.compute.gas_used" });
scalarFields.set("transactions.compute.mode", { type: "number", path: "doc.compute.mode" });
scalarFields.set("transactions.compute.msg_state_used", { type: "boolean", path: "doc.compute.msg_state_used" });
scalarFields.set("transactions.compute.success", { type: "boolean", path: "doc.compute.success" });
scalarFields.set("transactions.compute.vm_final_state_hash", { type: "string", path: "doc.compute.vm_final_state_hash" });
scalarFields.set("transactions.compute.vm_init_state_hash", { type: "string", path: "doc.compute.vm_init_state_hash" });
scalarFields.set("transactions.compute.vm_steps", { type: "number", path: "doc.compute.vm_steps" });
scalarFields.set("transactions.credit.credit", { type: "uint1024", path: "doc.credit.credit" });
scalarFields.set("transactions.credit.credit_other.currency", { type: "number", path: "doc.credit.credit_other[*].currency" });
scalarFields.set("transactions.credit.credit_other.value", { type: "uint1024", path: "doc.credit.credit_other[*].value" });
scalarFields.set("transactions.credit.due_fees_collected", { type: "uint1024", path: "doc.credit.due_fees_collected" });
scalarFields.set("transactions.credit_first", { type: "boolean", path: "doc.credit_first" });
scalarFields.set("transactions.destroyed", { type: "boolean", path: "doc.destroyed" });
scalarFields.set("transactions.ext_in_msg_fee", { type: "uint1024", path: "doc.ext_in_msg_fee" });
scalarFields.set("transactions.in_msg", { type: "string", path: "doc.in_msg" });
scalarFields.set("transactions.installed", { type: "boolean", path: "doc.installed" });
scalarFields.set("transactions.lt", { type: "uint64", path: "doc.lt" });
scalarFields.set("transactions.new_hash", { type: "string", path: "doc.new_hash" });
scalarFields.set("transactions.now", { type: "number", path: "doc.now" });
scalarFields.set("transactions.old_hash", { type: "string", path: "doc.old_hash" });
scalarFields.set("transactions.out_msgs", { type: "string", path: "doc.out_msgs[*]" });
scalarFields.set("transactions.outmsg_cnt", { type: "number", path: "doc.outmsg_cnt" });
scalarFields.set("transactions.prepare_transaction", { type: "string", path: "doc.prepare_transaction" });
scalarFields.set("transactions.prev_trans_hash", { type: "string", path: "doc.prev_trans_hash" });
scalarFields.set("transactions.prev_trans_lt", { type: "uint64", path: "doc.prev_trans_lt" });
scalarFields.set("transactions.proof", { type: "string", path: "doc.proof" });
scalarFields.set("transactions.split_info.acc_split_depth", { type: "number", path: "doc.split_info.acc_split_depth" });
scalarFields.set("transactions.split_info.cur_shard_pfx_len", { type: "number", path: "doc.split_info.cur_shard_pfx_len" });
scalarFields.set("transactions.split_info.sibling_addr", { type: "string", path: "doc.split_info.sibling_addr" });
scalarFields.set("transactions.split_info.this_addr", { type: "string", path: "doc.split_info.this_addr" });
scalarFields.set("transactions.storage.storage_fees_collected", { type: "uint1024", path: "doc.storage.storage_fees_collected" });
scalarFields.set("transactions.storage.storage_fees_due", { type: "uint1024", path: "doc.storage.storage_fees_due" });
scalarFields.set("transactions.total_fees", { type: "uint1024", path: "doc.total_fees" });
scalarFields.set("transactions.total_fees_other.currency", { type: "number", path: "doc.total_fees_other[*].currency" });
scalarFields.set("transactions.total_fees_other.value", { type: "uint1024", path: "doc.total_fees_other[*].value" });
scalarFields.set("transactions.tt", { type: "string", path: "doc.tt" });
scalarFields.set("transactions.workchain_id", { type: "number", path: "doc.workchain_id" });
scalarFields.set("messages.id", { type: "string", path: "doc._key" });
scalarFields.set("messages.block_id", { type: "string", path: "doc.block_id" });
scalarFields.set("messages.boc", { type: "string", path: "doc.boc" });
scalarFields.set("messages.body", { type: "string", path: "doc.body" });
scalarFields.set("messages.body_hash", { type: "string", path: "doc.body_hash" });
scalarFields.set("messages.bounce", { type: "boolean", path: "doc.bounce" });
scalarFields.set("messages.bounced", { type: "boolean", path: "doc.bounced" });
scalarFields.set("messages.code", { type: "string", path: "doc.code" });
scalarFields.set("messages.code_hash", { type: "string", path: "doc.code_hash" });
scalarFields.set("messages.created_at", { type: "number", path: "doc.created_at" });
scalarFields.set("messages.created_lt", { type: "uint64", path: "doc.created_lt" });
scalarFields.set("messages.data", { type: "string", path: "doc.data" });
scalarFields.set("messages.data_hash", { type: "string", path: "doc.data_hash" });
scalarFields.set("messages.dst", { type: "string", path: "doc.dst" });
scalarFields.set("messages.dst_workchain_id", { type: "number", path: "doc.dst_workchain_id" });
scalarFields.set("messages.fwd_fee", { type: "uint1024", path: "doc.fwd_fee" });
scalarFields.set("messages.ihr_disabled", { type: "boolean", path: "doc.ihr_disabled" });
scalarFields.set("messages.ihr_fee", { type: "uint1024", path: "doc.ihr_fee" });
scalarFields.set("messages.import_fee", { type: "uint1024", path: "doc.import_fee" });
scalarFields.set("messages.library", { type: "string", path: "doc.library" });
scalarFields.set("messages.library_hash", { type: "string", path: "doc.library_hash" });
scalarFields.set("messages.proof", { type: "string", path: "doc.proof" });
scalarFields.set("messages.split_depth", { type: "number", path: "doc.split_depth" });
scalarFields.set("messages.src", { type: "string", path: "doc.src" });
scalarFields.set("messages.src_workchain_id", { type: "number", path: "doc.src_workchain_id" });
scalarFields.set("messages.tick", { type: "boolean", path: "doc.tick" });
scalarFields.set("messages.tock", { type: "boolean", path: "doc.tock" });
scalarFields.set("messages.value", { type: "uint1024", path: "doc.value" });
scalarFields.set("messages.value_other.currency", { type: "number", path: "doc.value_other[*].currency" });
scalarFields.set("messages.value_other.value", { type: "uint1024", path: "doc.value_other[*].value" });
scalarFields.set("zerostates.id", { type: "string", path: "doc._key" });
scalarFields.set("zerostates.accounts.id", { type: "string", path: "doc.accounts[*].id" });
scalarFields.set("zerostates.accounts.balance", { type: "uint1024", path: "doc.accounts[*].balance" });
scalarFields.set("zerostates.accounts.balance_other.currency", { type: "number", path: "doc.accounts[*].balance_other[**].currency" });
scalarFields.set("zerostates.accounts.balance_other.value", { type: "uint1024", path: "doc.accounts[*].balance_other[**].value" });
scalarFields.set("zerostates.accounts.bits", { type: "uint64", path: "doc.accounts[*].bits" });
scalarFields.set("zerostates.accounts.boc", { type: "string", path: "doc.accounts[*].boc" });
scalarFields.set("zerostates.accounts.cells", { type: "uint64", path: "doc.accounts[*].cells" });
scalarFields.set("zerostates.accounts.code", { type: "string", path: "doc.accounts[*].code" });
scalarFields.set("zerostates.accounts.code_hash", { type: "string", path: "doc.accounts[*].code_hash" });
scalarFields.set("zerostates.accounts.data", { type: "string", path: "doc.accounts[*].data" });
scalarFields.set("zerostates.accounts.data_hash", { type: "string", path: "doc.accounts[*].data_hash" });
scalarFields.set("zerostates.accounts.due_payment", { type: "uint1024", path: "doc.accounts[*].due_payment" });
scalarFields.set("zerostates.accounts.last_paid", { type: "number", path: "doc.accounts[*].last_paid" });
scalarFields.set("zerostates.accounts.last_trans_lt", { type: "uint64", path: "doc.accounts[*].last_trans_lt" });
scalarFields.set("zerostates.accounts.library", { type: "string", path: "doc.accounts[*].library" });
scalarFields.set("zerostates.accounts.library_hash", { type: "string", path: "doc.accounts[*].library_hash" });
scalarFields.set("zerostates.accounts.proof", { type: "string", path: "doc.accounts[*].proof" });
scalarFields.set("zerostates.accounts.public_cells", { type: "uint64", path: "doc.accounts[*].public_cells" });
scalarFields.set("zerostates.accounts.split_depth", { type: "number", path: "doc.accounts[*].split_depth" });
scalarFields.set("zerostates.accounts.state_hash", { type: "string", path: "doc.accounts[*].state_hash" });
scalarFields.set("zerostates.accounts.tick", { type: "boolean", path: "doc.accounts[*].tick" });
scalarFields.set("zerostates.accounts.tock", { type: "boolean", path: "doc.accounts[*].tock" });
scalarFields.set("zerostates.accounts.workchain_id", { type: "number", path: "doc.accounts[*].workchain_id" });
scalarFields.set("zerostates.boc", { type: "string", path: "doc.boc" });
scalarFields.set("zerostates.global_id", { type: "number", path: "doc.global_id" });
scalarFields.set("zerostates.libraries.hash", { type: "string", path: "doc.libraries[*].hash" });
scalarFields.set("zerostates.libraries.lib", { type: "string", path: "doc.libraries[*].lib" });
scalarFields.set("zerostates.libraries.publishers", { type: "string", path: "doc.libraries[*].publishers[**]" });
scalarFields.set("zerostates.master.config.p0", { type: "string", path: "doc.master.config.p0" });
scalarFields.set("zerostates.master.config.p1", { type: "string", path: "doc.master.config.p1" });
scalarFields.set("zerostates.master.config.p10", { type: "number", path: "doc.master.config.p10[*]" });
scalarFields.set("zerostates.master.config.p11.critical_params.bit_price", { type: "number", path: "doc.master.config.p11.critical_params.bit_price" });
scalarFields.set("zerostates.master.config.p11.critical_params.cell_price", { type: "number", path: "doc.master.config.p11.critical_params.cell_price" });
scalarFields.set("zerostates.master.config.p11.critical_params.max_losses", { type: "number", path: "doc.master.config.p11.critical_params.max_losses" });
scalarFields.set("zerostates.master.config.p11.critical_params.max_store_sec", { type: "number", path: "doc.master.config.p11.critical_params.max_store_sec" });
scalarFields.set("zerostates.master.config.p11.critical_params.max_tot_rounds", { type: "number", path: "doc.master.config.p11.critical_params.max_tot_rounds" });
scalarFields.set("zerostates.master.config.p11.critical_params.min_store_sec", { type: "number", path: "doc.master.config.p11.critical_params.min_store_sec" });
scalarFields.set("zerostates.master.config.p11.critical_params.min_tot_rounds", { type: "number", path: "doc.master.config.p11.critical_params.min_tot_rounds" });
scalarFields.set("zerostates.master.config.p11.critical_params.min_wins", { type: "number", path: "doc.master.config.p11.critical_params.min_wins" });
scalarFields.set("zerostates.master.config.p11.normal_params.bit_price", { type: "number", path: "doc.master.config.p11.normal_params.bit_price" });
scalarFields.set("zerostates.master.config.p11.normal_params.cell_price", { type: "number", path: "doc.master.config.p11.normal_params.cell_price" });
scalarFields.set("zerostates.master.config.p11.normal_params.max_losses", { type: "number", path: "doc.master.config.p11.normal_params.max_losses" });
scalarFields.set("zerostates.master.config.p11.normal_params.max_store_sec", { type: "number", path: "doc.master.config.p11.normal_params.max_store_sec" });
scalarFields.set("zerostates.master.config.p11.normal_params.max_tot_rounds", { type: "number", path: "doc.master.config.p11.normal_params.max_tot_rounds" });
scalarFields.set("zerostates.master.config.p11.normal_params.min_store_sec", { type: "number", path: "doc.master.config.p11.normal_params.min_store_sec" });
scalarFields.set("zerostates.master.config.p11.normal_params.min_tot_rounds", { type: "number", path: "doc.master.config.p11.normal_params.min_tot_rounds" });
scalarFields.set("zerostates.master.config.p11.normal_params.min_wins", { type: "number", path: "doc.master.config.p11.normal_params.min_wins" });
scalarFields.set("zerostates.master.config.p12.accept_msgs", { type: "boolean", path: "doc.master.config.p12[*].accept_msgs" });
scalarFields.set("zerostates.master.config.p12.active", { type: "boolean", path: "doc.master.config.p12[*].active" });
scalarFields.set("zerostates.master.config.p12.actual_min_split", { type: "number", path: "doc.master.config.p12[*].actual_min_split" });
scalarFields.set("zerostates.master.config.p12.addr_len_step", { type: "number", path: "doc.master.config.p12[*].addr_len_step" });
scalarFields.set("zerostates.master.config.p12.basic", { type: "boolean", path: "doc.master.config.p12[*].basic" });
scalarFields.set("zerostates.master.config.p12.enabled_since", { type: "number", path: "doc.master.config.p12[*].enabled_since" });
scalarFields.set("zerostates.master.config.p12.flags", { type: "number", path: "doc.master.config.p12[*].flags" });
scalarFields.set("zerostates.master.config.p12.max_addr_len", { type: "number", path: "doc.master.config.p12[*].max_addr_len" });
scalarFields.set("zerostates.master.config.p12.max_split", { type: "number", path: "doc.master.config.p12[*].max_split" });
scalarFields.set("zerostates.master.config.p12.min_addr_len", { type: "number", path: "doc.master.config.p12[*].min_addr_len" });
scalarFields.set("zerostates.master.config.p12.min_split", { type: "number", path: "doc.master.config.p12[*].min_split" });
scalarFields.set("zerostates.master.config.p12.version", { type: "number", path: "doc.master.config.p12[*].version" });
scalarFields.set("zerostates.master.config.p12.vm_mode", { type: "string", path: "doc.master.config.p12[*].vm_mode" });
scalarFields.set("zerostates.master.config.p12.vm_version", { type: "number", path: "doc.master.config.p12[*].vm_version" });
scalarFields.set("zerostates.master.config.p12.workchain_id", { type: "number", path: "doc.master.config.p12[*].workchain_id" });
scalarFields.set("zerostates.master.config.p12.workchain_type_id", { type: "number", path: "doc.master.config.p12[*].workchain_type_id" });
scalarFields.set("zerostates.master.config.p12.zerostate_file_hash", { type: "string", path: "doc.master.config.p12[*].zerostate_file_hash" });
scalarFields.set("zerostates.master.config.p12.zerostate_root_hash", { type: "string", path: "doc.master.config.p12[*].zerostate_root_hash" });
scalarFields.set("zerostates.master.config.p14.basechain_block_fee", { type: "uint1024", path: "doc.master.config.p14.basechain_block_fee" });
scalarFields.set("zerostates.master.config.p14.masterchain_block_fee", { type: "uint1024", path: "doc.master.config.p14.masterchain_block_fee" });
scalarFields.set("zerostates.master.config.p15.elections_end_before", { type: "number", path: "doc.master.config.p15.elections_end_before" });
scalarFields.set("zerostates.master.config.p15.elections_start_before", { type: "number", path: "doc.master.config.p15.elections_start_before" });
scalarFields.set("zerostates.master.config.p15.stake_held_for", { type: "number", path: "doc.master.config.p15.stake_held_for" });
scalarFields.set("zerostates.master.config.p15.validators_elected_for", { type: "number", path: "doc.master.config.p15.validators_elected_for" });
scalarFields.set("zerostates.master.config.p16.max_main_validators", { type: "number", path: "doc.master.config.p16.max_main_validators" });
scalarFields.set("zerostates.master.config.p16.max_validators", { type: "number", path: "doc.master.config.p16.max_validators" });
scalarFields.set("zerostates.master.config.p16.min_validators", { type: "number", path: "doc.master.config.p16.min_validators" });
scalarFields.set("zerostates.master.config.p17.max_stake", { type: "uint1024", path: "doc.master.config.p17.max_stake" });
scalarFields.set("zerostates.master.config.p17.max_stake_factor", { type: "number", path: "doc.master.config.p17.max_stake_factor" });
scalarFields.set("zerostates.master.config.p17.min_stake", { type: "uint1024", path: "doc.master.config.p17.min_stake" });
scalarFields.set("zerostates.master.config.p17.min_total_stake", { type: "uint1024", path: "doc.master.config.p17.min_total_stake" });
scalarFields.set("zerostates.master.config.p18.bit_price_ps", { type: "uint64", path: "doc.master.config.p18[*].bit_price_ps" });
scalarFields.set("zerostates.master.config.p18.cell_price_ps", { type: "uint64", path: "doc.master.config.p18[*].cell_price_ps" });
scalarFields.set("zerostates.master.config.p18.mc_bit_price_ps", { type: "uint64", path: "doc.master.config.p18[*].mc_bit_price_ps" });
scalarFields.set("zerostates.master.config.p18.mc_cell_price_ps", { type: "uint64", path: "doc.master.config.p18[*].mc_cell_price_ps" });
scalarFields.set("zerostates.master.config.p18.utime_since", { type: "number", path: "doc.master.config.p18[*].utime_since" });
scalarFields.set("zerostates.master.config.p2", { type: "string", path: "doc.master.config.p2" });
scalarFields.set("zerostates.master.config.p20.block_gas_limit", { type: "uint64", path: "doc.master.config.p20.block_gas_limit" });
scalarFields.set("zerostates.master.config.p20.delete_due_limit", { type: "uint64", path: "doc.master.config.p20.delete_due_limit" });
scalarFields.set("zerostates.master.config.p20.flat_gas_limit", { type: "uint64", path: "doc.master.config.p20.flat_gas_limit" });
scalarFields.set("zerostates.master.config.p20.flat_gas_price", { type: "uint64", path: "doc.master.config.p20.flat_gas_price" });
scalarFields.set("zerostates.master.config.p20.freeze_due_limit", { type: "uint64", path: "doc.master.config.p20.freeze_due_limit" });
scalarFields.set("zerostates.master.config.p20.gas_credit", { type: "uint64", path: "doc.master.config.p20.gas_credit" });
scalarFields.set("zerostates.master.config.p20.gas_limit", { type: "uint64", path: "doc.master.config.p20.gas_limit" });
scalarFields.set("zerostates.master.config.p20.gas_price", { type: "uint64", path: "doc.master.config.p20.gas_price" });
scalarFields.set("zerostates.master.config.p20.special_gas_limit", { type: "uint64", path: "doc.master.config.p20.special_gas_limit" });
scalarFields.set("zerostates.master.config.p21.block_gas_limit", { type: "uint64", path: "doc.master.config.p21.block_gas_limit" });
scalarFields.set("zerostates.master.config.p21.delete_due_limit", { type: "uint64", path: "doc.master.config.p21.delete_due_limit" });
scalarFields.set("zerostates.master.config.p21.flat_gas_limit", { type: "uint64", path: "doc.master.config.p21.flat_gas_limit" });
scalarFields.set("zerostates.master.config.p21.flat_gas_price", { type: "uint64", path: "doc.master.config.p21.flat_gas_price" });
scalarFields.set("zerostates.master.config.p21.freeze_due_limit", { type: "uint64", path: "doc.master.config.p21.freeze_due_limit" });
scalarFields.set("zerostates.master.config.p21.gas_credit", { type: "uint64", path: "doc.master.config.p21.gas_credit" });
scalarFields.set("zerostates.master.config.p21.gas_limit", { type: "uint64", path: "doc.master.config.p21.gas_limit" });
scalarFields.set("zerostates.master.config.p21.gas_price", { type: "uint64", path: "doc.master.config.p21.gas_price" });
scalarFields.set("zerostates.master.config.p21.special_gas_limit", { type: "uint64", path: "doc.master.config.p21.special_gas_limit" });
scalarFields.set("zerostates.master.config.p22.bytes.hard_limit", { type: "number", path: "doc.master.config.p22.bytes.hard_limit" });
scalarFields.set("zerostates.master.config.p22.bytes.soft_limit", { type: "number", path: "doc.master.config.p22.bytes.soft_limit" });
scalarFields.set("zerostates.master.config.p22.bytes.underload", { type: "number", path: "doc.master.config.p22.bytes.underload" });
scalarFields.set("zerostates.master.config.p22.gas.hard_limit", { type: "number", path: "doc.master.config.p22.gas.hard_limit" });
scalarFields.set("zerostates.master.config.p22.gas.soft_limit", { type: "number", path: "doc.master.config.p22.gas.soft_limit" });
scalarFields.set("zerostates.master.config.p22.gas.underload", { type: "number", path: "doc.master.config.p22.gas.underload" });
scalarFields.set("zerostates.master.config.p22.lt_delta.hard_limit", { type: "number", path: "doc.master.config.p22.lt_delta.hard_limit" });
scalarFields.set("zerostates.master.config.p22.lt_delta.soft_limit", { type: "number", path: "doc.master.config.p22.lt_delta.soft_limit" });
scalarFields.set("zerostates.master.config.p22.lt_delta.underload", { type: "number", path: "doc.master.config.p22.lt_delta.underload" });
scalarFields.set("zerostates.master.config.p23.bytes.hard_limit", { type: "number", path: "doc.master.config.p23.bytes.hard_limit" });
scalarFields.set("zerostates.master.config.p23.bytes.soft_limit", { type: "number", path: "doc.master.config.p23.bytes.soft_limit" });
scalarFields.set("zerostates.master.config.p23.bytes.underload", { type: "number", path: "doc.master.config.p23.bytes.underload" });
scalarFields.set("zerostates.master.config.p23.gas.hard_limit", { type: "number", path: "doc.master.config.p23.gas.hard_limit" });
scalarFields.set("zerostates.master.config.p23.gas.soft_limit", { type: "number", path: "doc.master.config.p23.gas.soft_limit" });
scalarFields.set("zerostates.master.config.p23.gas.underload", { type: "number", path: "doc.master.config.p23.gas.underload" });
scalarFields.set("zerostates.master.config.p23.lt_delta.hard_limit", { type: "number", path: "doc.master.config.p23.lt_delta.hard_limit" });
scalarFields.set("zerostates.master.config.p23.lt_delta.soft_limit", { type: "number", path: "doc.master.config.p23.lt_delta.soft_limit" });
scalarFields.set("zerostates.master.config.p23.lt_delta.underload", { type: "number", path: "doc.master.config.p23.lt_delta.underload" });
scalarFields.set("zerostates.master.config.p24.bit_price", { type: "uint64", path: "doc.master.config.p24.bit_price" });
scalarFields.set("zerostates.master.config.p24.cell_price", { type: "uint64", path: "doc.master.config.p24.cell_price" });
scalarFields.set("zerostates.master.config.p24.first_frac", { type: "number", path: "doc.master.config.p24.first_frac" });
scalarFields.set("zerostates.master.config.p24.ihr_price_factor", { type: "number", path: "doc.master.config.p24.ihr_price_factor" });
scalarFields.set("zerostates.master.config.p24.lump_price", { type: "uint64", path: "doc.master.config.p24.lump_price" });
scalarFields.set("zerostates.master.config.p24.next_frac", { type: "number", path: "doc.master.config.p24.next_frac" });
scalarFields.set("zerostates.master.config.p25.bit_price", { type: "uint64", path: "doc.master.config.p25.bit_price" });
scalarFields.set("zerostates.master.config.p25.cell_price", { type: "uint64", path: "doc.master.config.p25.cell_price" });
scalarFields.set("zerostates.master.config.p25.first_frac", { type: "number", path: "doc.master.config.p25.first_frac" });
scalarFields.set("zerostates.master.config.p25.ihr_price_factor", { type: "number", path: "doc.master.config.p25.ihr_price_factor" });
scalarFields.set("zerostates.master.config.p25.lump_price", { type: "uint64", path: "doc.master.config.p25.lump_price" });
scalarFields.set("zerostates.master.config.p25.next_frac", { type: "number", path: "doc.master.config.p25.next_frac" });
scalarFields.set("zerostates.master.config.p28.mc_catchain_lifetime", { type: "number", path: "doc.master.config.p28.mc_catchain_lifetime" });
scalarFields.set("zerostates.master.config.p28.shard_catchain_lifetime", { type: "number", path: "doc.master.config.p28.shard_catchain_lifetime" });
scalarFields.set("zerostates.master.config.p28.shard_validators_lifetime", { type: "number", path: "doc.master.config.p28.shard_validators_lifetime" });
scalarFields.set("zerostates.master.config.p28.shard_validators_num", { type: "number", path: "doc.master.config.p28.shard_validators_num" });
scalarFields.set("zerostates.master.config.p28.shuffle_mc_validators", { type: "boolean", path: "doc.master.config.p28.shuffle_mc_validators" });
scalarFields.set("zerostates.master.config.p29.attempt_duration", { type: "number", path: "doc.master.config.p29.attempt_duration" });
scalarFields.set("zerostates.master.config.p29.catchain_max_deps", { type: "number", path: "doc.master.config.p29.catchain_max_deps" });
scalarFields.set("zerostates.master.config.p29.consensus_timeout_ms", { type: "number", path: "doc.master.config.p29.consensus_timeout_ms" });
scalarFields.set("zerostates.master.config.p29.fast_attempts", { type: "number", path: "doc.master.config.p29.fast_attempts" });
scalarFields.set("zerostates.master.config.p29.max_block_bytes", { type: "number", path: "doc.master.config.p29.max_block_bytes" });
scalarFields.set("zerostates.master.config.p29.max_collated_bytes", { type: "number", path: "doc.master.config.p29.max_collated_bytes" });
scalarFields.set("zerostates.master.config.p29.new_catchain_ids", { type: "boolean", path: "doc.master.config.p29.new_catchain_ids" });
scalarFields.set("zerostates.master.config.p29.next_candidate_delay_ms", { type: "number", path: "doc.master.config.p29.next_candidate_delay_ms" });
scalarFields.set("zerostates.master.config.p29.round_candidates", { type: "number", path: "doc.master.config.p29.round_candidates" });
scalarFields.set("zerostates.master.config.p3", { type: "string", path: "doc.master.config.p3" });
scalarFields.set("zerostates.master.config.p31", { type: "string", path: "doc.master.config.p31[*]" });
scalarFields.set("zerostates.master.config.p32.list.adnl_addr", { type: "string", path: "doc.master.config.p32.list[*].adnl_addr" });
scalarFields.set("zerostates.master.config.p32.list.public_key", { type: "string", path: "doc.master.config.p32.list[*].public_key" });
scalarFields.set("zerostates.master.config.p32.list.weight", { type: "uint64", path: "doc.master.config.p32.list[*].weight" });
scalarFields.set("zerostates.master.config.p32.main", { type: "number", path: "doc.master.config.p32.main" });
scalarFields.set("zerostates.master.config.p32.total", { type: "number", path: "doc.master.config.p32.total" });
scalarFields.set("zerostates.master.config.p32.total_weight", { type: "uint64", path: "doc.master.config.p32.total_weight" });
scalarFields.set("zerostates.master.config.p32.utime_since", { type: "number", path: "doc.master.config.p32.utime_since" });
scalarFields.set("zerostates.master.config.p32.utime_until", { type: "number", path: "doc.master.config.p32.utime_until" });
scalarFields.set("zerostates.master.config.p33.list.adnl_addr", { type: "string", path: "doc.master.config.p33.list[*].adnl_addr" });
scalarFields.set("zerostates.master.config.p33.list.public_key", { type: "string", path: "doc.master.config.p33.list[*].public_key" });
scalarFields.set("zerostates.master.config.p33.list.weight", { type: "uint64", path: "doc.master.config.p33.list[*].weight" });
scalarFields.set("zerostates.master.config.p33.main", { type: "number", path: "doc.master.config.p33.main" });
scalarFields.set("zerostates.master.config.p33.total", { type: "number", path: "doc.master.config.p33.total" });
scalarFields.set("zerostates.master.config.p33.total_weight", { type: "uint64", path: "doc.master.config.p33.total_weight" });
scalarFields.set("zerostates.master.config.p33.utime_since", { type: "number", path: "doc.master.config.p33.utime_since" });
scalarFields.set("zerostates.master.config.p33.utime_until", { type: "number", path: "doc.master.config.p33.utime_until" });
scalarFields.set("zerostates.master.config.p34.list.adnl_addr", { type: "string", path: "doc.master.config.p34.list[*].adnl_addr" });
scalarFields.set("zerostates.master.config.p34.list.public_key", { type: "string", path: "doc.master.config.p34.list[*].public_key" });
scalarFields.set("zerostates.master.config.p34.list.weight", { type: "uint64", path: "doc.master.config.p34.list[*].weight" });
scalarFields.set("zerostates.master.config.p34.main", { type: "number", path: "doc.master.config.p34.main" });
scalarFields.set("zerostates.master.config.p34.total", { type: "number", path: "doc.master.config.p34.total" });
scalarFields.set("zerostates.master.config.p34.total_weight", { type: "uint64", path: "doc.master.config.p34.total_weight" });
scalarFields.set("zerostates.master.config.p34.utime_since", { type: "number", path: "doc.master.config.p34.utime_since" });
scalarFields.set("zerostates.master.config.p34.utime_until", { type: "number", path: "doc.master.config.p34.utime_until" });
scalarFields.set("zerostates.master.config.p35.list.adnl_addr", { type: "string", path: "doc.master.config.p35.list[*].adnl_addr" });
scalarFields.set("zerostates.master.config.p35.list.public_key", { type: "string", path: "doc.master.config.p35.list[*].public_key" });
scalarFields.set("zerostates.master.config.p35.list.weight", { type: "uint64", path: "doc.master.config.p35.list[*].weight" });
scalarFields.set("zerostates.master.config.p35.main", { type: "number", path: "doc.master.config.p35.main" });
scalarFields.set("zerostates.master.config.p35.total", { type: "number", path: "doc.master.config.p35.total" });
scalarFields.set("zerostates.master.config.p35.total_weight", { type: "uint64", path: "doc.master.config.p35.total_weight" });
scalarFields.set("zerostates.master.config.p35.utime_since", { type: "number", path: "doc.master.config.p35.utime_since" });
scalarFields.set("zerostates.master.config.p35.utime_until", { type: "number", path: "doc.master.config.p35.utime_until" });
scalarFields.set("zerostates.master.config.p36.list.adnl_addr", { type: "string", path: "doc.master.config.p36.list[*].adnl_addr" });
scalarFields.set("zerostates.master.config.p36.list.public_key", { type: "string", path: "doc.master.config.p36.list[*].public_key" });
scalarFields.set("zerostates.master.config.p36.list.weight", { type: "uint64", path: "doc.master.config.p36.list[*].weight" });
scalarFields.set("zerostates.master.config.p36.main", { type: "number", path: "doc.master.config.p36.main" });
scalarFields.set("zerostates.master.config.p36.total", { type: "number", path: "doc.master.config.p36.total" });
scalarFields.set("zerostates.master.config.p36.total_weight", { type: "uint64", path: "doc.master.config.p36.total_weight" });
scalarFields.set("zerostates.master.config.p36.utime_since", { type: "number", path: "doc.master.config.p36.utime_since" });
scalarFields.set("zerostates.master.config.p36.utime_until", { type: "number", path: "doc.master.config.p36.utime_until" });
scalarFields.set("zerostates.master.config.p37.list.adnl_addr", { type: "string", path: "doc.master.config.p37.list[*].adnl_addr" });
scalarFields.set("zerostates.master.config.p37.list.public_key", { type: "string", path: "doc.master.config.p37.list[*].public_key" });
scalarFields.set("zerostates.master.config.p37.list.weight", { type: "uint64", path: "doc.master.config.p37.list[*].weight" });
scalarFields.set("zerostates.master.config.p37.main", { type: "number", path: "doc.master.config.p37.main" });
scalarFields.set("zerostates.master.config.p37.total", { type: "number", path: "doc.master.config.p37.total" });
scalarFields.set("zerostates.master.config.p37.total_weight", { type: "uint64", path: "doc.master.config.p37.total_weight" });
scalarFields.set("zerostates.master.config.p37.utime_since", { type: "number", path: "doc.master.config.p37.utime_since" });
scalarFields.set("zerostates.master.config.p37.utime_until", { type: "number", path: "doc.master.config.p37.utime_until" });
scalarFields.set("zerostates.master.config.p39.adnl_addr", { type: "string", path: "doc.master.config.p39[*].adnl_addr" });
scalarFields.set("zerostates.master.config.p39.seqno", { type: "number", path: "doc.master.config.p39[*].seqno" });
scalarFields.set("zerostates.master.config.p39.signature_r", { type: "string", path: "doc.master.config.p39[*].signature_r" });
scalarFields.set("zerostates.master.config.p39.signature_s", { type: "string", path: "doc.master.config.p39[*].signature_s" });
scalarFields.set("zerostates.master.config.p39.temp_public_key", { type: "string", path: "doc.master.config.p39[*].temp_public_key" });
scalarFields.set("zerostates.master.config.p39.valid_until", { type: "number", path: "doc.master.config.p39[*].valid_until" });
scalarFields.set("zerostates.master.config.p4", { type: "string", path: "doc.master.config.p4" });
scalarFields.set("zerostates.master.config.p6.mint_add_price", { type: "string", path: "doc.master.config.p6.mint_add_price" });
scalarFields.set("zerostates.master.config.p6.mint_new_price", { type: "string", path: "doc.master.config.p6.mint_new_price" });
scalarFields.set("zerostates.master.config.p7.currency", { type: "number", path: "doc.master.config.p7[*].currency" });
scalarFields.set("zerostates.master.config.p7.value", { type: "string", path: "doc.master.config.p7[*].value" });
scalarFields.set("zerostates.master.config.p8.capabilities", { type: "uint64", path: "doc.master.config.p8.capabilities" });
scalarFields.set("zerostates.master.config.p8.version", { type: "number", path: "doc.master.config.p8.version" });
scalarFields.set("zerostates.master.config.p9", { type: "number", path: "doc.master.config.p9[*]" });
scalarFields.set("zerostates.master.config_addr", { type: "string", path: "doc.master.config_addr" });
scalarFields.set("zerostates.master.global_balance", { type: "uint1024", path: "doc.master.global_balance" });
scalarFields.set("zerostates.master.global_balance_other.currency", { type: "number", path: "doc.master.global_balance_other[*].currency" });
scalarFields.set("zerostates.master.global_balance_other.value", { type: "uint1024", path: "doc.master.global_balance_other[*].value" });
scalarFields.set("zerostates.master.validator_list_hash_short", { type: "number", path: "doc.master.validator_list_hash_short" });
scalarFields.set("zerostates.total_balance", { type: "uint1024", path: "doc.total_balance" });
scalarFields.set("zerostates.total_balance_other.currency", { type: "number", path: "doc.total_balance_other[*].currency" });
scalarFields.set("zerostates.total_balance_other.value", { type: "uint1024", path: "doc.total_balance_other[*].value" });
scalarFields.set("zerostates.workchain_id", { type: "number", path: "doc.workchain_id" });
const joinFields = new Map();
joinFields.set("blocks_signatures.block", {
    on: "id",
    collection: "blocks",
    refOn: "id",
    canJoin(parent: { _key: string }, args: JoinArgs) {
        return (args.when === undefined || BlockSignatures.test(null, parent, args.when));
    },
});
joinFields.set("blocks.signatures", {
    on: "id",
    collection: "blocks_signatures",
    refOn: "id",
    canJoin(parent: { _key: string }, args: JoinArgs) {
        return (args.when === undefined || Block.test(null, parent, args.when));
    },
});
joinFields.set("transactions.account", {
    on: "account_addr",
    collection: "accounts",
    refOn: "id",
    canJoin(parent: { account_addr: string }, args: JoinArgs) {
        return (args.when === undefined || Transaction.test(null, parent, args.when));
    },
});
joinFields.set("transactions.block", {
    on: "block_id",
    collection: "blocks",
    refOn: "id",
    canJoin(parent: { block_id: string }, args: JoinArgs) {
        return (args.when === undefined || Transaction.test(null, parent, args.when));
    },
});
joinFields.set("transactions.in_message", {
    on: "in_msg",
    collection: "messages",
    refOn: "id",
    shardOn: "account_addr",
    canJoin(parent: { in_msg: string }, args: JoinArgs) {
        return (args.when === undefined || Transaction.test(null, parent, args.when));
    },
});
joinFields.set("transactions.out_messages", {
    on: "out_msgs",
    collection: "messages",
    refOn: "id",
    shardOn: "account_addr",
    canJoin(parent: { out_msgs: string[] }, args: JoinArgs) {
        return (args.when === undefined || Transaction.test(null, parent, args.when));
    },
});
joinFields.set("messages.block", {
    on: "block_id",
    collection: "blocks",
    refOn: "id",
    canJoin(parent: { block_id: string }, args: JoinArgs) {
        return (args.when === undefined || Message.test(null, parent, args.when));
    },
});
joinFields.set("messages.dst_account", {
    on: "dst",
    collection: "accounts",
    refOn: "id",
    canJoin(parent: { dst: string, msg_type: number }, args: JoinArgs) {
        if (!(parent.msg_type !== 2)) {
            return false;
        }
        return (args.when === undefined || Message.test(null, parent, args.when));
    },
});
joinFields.set("messages.dst_transaction", {
    on: "id",
    collection: "transactions",
    refOn: "in_msg",
    shardOn: "dst",
    canJoin(parent: { _key: string, msg_type: number }, args: JoinArgs) {
        if (!(parent.msg_type !== 2)) {
            return false;
        }
        return (args.when === undefined || Message.test(null, parent, args.when));
    },
});
joinFields.set("messages.src_account", {
    on: "src",
    collection: "accounts",
    refOn: "id",
    canJoin(parent: { src: string, msg_type: number }, args: JoinArgs) {
        if (!(parent.msg_type !== 1)) {
            return false;
        }
        return (args.when === undefined || Message.test(null, parent, args.when));
    },
});
joinFields.set("messages.src_transaction", {
    on: "id",
    collection: "transactions",
    refOn: "out_msgs[*]",
    shardOn: "src",
    canJoin(parent: { _key: string, created_lt: string, msg_type: number }, args: JoinArgs) {
        if (!(parent.created_lt !== "00" && parent.msg_type !== 1)) {
            return false;
        }
        return (args.when === undefined || Message.test(null, parent, args.when));
    },
});
export {
    scalarFields,
    joinFields,
    createResolvers,
    OtherCurrency,
    ExtBlkRef,
    MsgEnvelope,
    InMsg,
    OutMsg,
    BlockValueFlow,
    BlockAccountBlocksTransactions,
    BlockAccountBlocks,
    BlockStateUpdate,
    BlockMasterShardHashesDescr,
    BlockMasterShardHashes,
    BlockMasterShardFees,
    BlockMasterPrevBlkSignatures,
    ConfigP6,
    ConfigP7,
    ConfigP8,
    ConfigProposalSetup,
    ConfigP11,
    ConfigP12,
    ConfigP14,
    ConfigP15,
    ConfigP16,
    ConfigP17,
    ConfigP18,
    GasLimitsPrices,
    BlockLimitsBytes,
    BlockLimitsGas,
    BlockLimitsLtDelta,
    BlockLimits,
    MsgForwardPrices,
    ConfigP28,
    ConfigP29,
    ValidatorSetList,
    ValidatorSet,
    ConfigP39,
    Config,
    BlockMaster,
    BlockSignaturesSignatures,
    BlockSignatures,
    Block,
    Account,
    TransactionStorage,
    TransactionCredit,
    TransactionCompute,
    TransactionAction,
    TransactionBounce,
    TransactionSplitInfo,
    Transaction,
    Message,
    ZerostateMaster,
    ZerostateAccounts,
    ZerostateLibraries,
    Zerostate,
};<|MERGE_RESOLUTION|>--- conflicted
+++ resolved
@@ -578,12 +578,8 @@
     destroyed: scalar,
     end_status: scalar,
     end_status_name: enumName("end_status", { Uninit: 0, Active: 1, Frozen: 2, NonExist: 3 }),
-<<<<<<< HEAD
-    in_message: join("in_msg", "id", "messages", ["account_addr"], () => Message),
-=======
     ext_in_msg_fee: bigUInt2,
     in_message: join("in_msg", "id", "messages", [], () => Message),
->>>>>>> e37a4298
     in_msg: stringLowerFilter,
     installed: scalar,
     lt: bigUInt1,
@@ -593,7 +589,7 @@
     old_hash: stringLowerFilter,
     orig_status: scalar,
     orig_status_name: enumName("orig_status", { Uninit: 0, Active: 1, Frozen: 2, NonExist: 3 }),
-    out_messages: joinArray("out_msgs", "id", "messages", ["account_addr"], () => Message),
+    out_messages: joinArray("out_msgs", "id", "messages", () => Message),
     out_msgs: StringArray,
     outmsg_cnt: scalar,
     prepare_transaction: stringLowerFilter,
@@ -630,7 +626,7 @@
     data_hash: stringLowerFilter,
     dst: stringLowerFilter,
     dst_account: join("dst", "id", "accounts", ["msg_type"], () => Account),
-    dst_transaction: join("id", "in_msg", "transactions", ["msg_type", "dst"], () => Transaction),
+    dst_transaction: join("id", "in_msg", "transactions", ["msg_type"], () => Transaction),
     dst_workchain_id: scalar,
     fwd_fee: bigUInt2,
     ihr_disabled: scalar,
@@ -644,7 +640,7 @@
     split_depth: scalar,
     src: stringLowerFilter,
     src_account: join("src", "id", "accounts", ["msg_type"], () => Account),
-    src_transaction: join("id", "out_msgs[*]", "transactions", ["created_lt", "msg_type", "src"], () => Transaction),
+    src_transaction: join("id", "out_msgs[*]", "transactions", ["created_lt", "msg_type"], () => Transaction),
     src_workchain_id: scalar,
     status: scalar,
     status_name: enumName("status", { Unknown: 0, Queued: 1, Processing: 2, Preliminary: 3, Proposed: 4, Finalized: 5, Refused: 6, Transiting: 7 }),
@@ -1882,7 +1878,6 @@
     on: "in_msg",
     collection: "messages",
     refOn: "id",
-    shardOn: "account_addr",
     canJoin(parent: { in_msg: string }, args: JoinArgs) {
         return (args.when === undefined || Transaction.test(null, parent, args.when));
     },
@@ -1891,7 +1886,6 @@
     on: "out_msgs",
     collection: "messages",
     refOn: "id",
-    shardOn: "account_addr",
     canJoin(parent: { out_msgs: string[] }, args: JoinArgs) {
         return (args.when === undefined || Transaction.test(null, parent, args.when));
     },
@@ -1919,7 +1913,6 @@
     on: "id",
     collection: "transactions",
     refOn: "in_msg",
-    shardOn: "dst",
     canJoin(parent: { _key: string, msg_type: number }, args: JoinArgs) {
         if (!(parent.msg_type !== 2)) {
             return false;
@@ -1942,7 +1935,6 @@
     on: "id",
     collection: "transactions",
     refOn: "out_msgs[*]",
-    shardOn: "src",
     canJoin(parent: { _key: string, created_lt: string, msg_type: number }, args: JoinArgs) {
         if (!(parent.created_lt !== "00" && parent.msg_type !== 1)) {
             return false;
