/*
 * Copyright 2018-2020 TON DEV SOLUTIONS LTD.
 *
 * Licensed under the SOFTWARE EVALUATION License (the "License"); you may not use
 * this file except in compliance with the License.  You may obtain a copy of the
 * License at:
 *
 * http://www.ton.dev/licenses
 *
 * Unless required by applicable law or agreed to in writing, software
 * distributed under the License is distributed on an "AS IS" BASIS,
 * WITHOUT WARRANTIES OR CONDITIONS OF ANY KIND, either express or implied.
 * See the License for the specific TON DEV software governing permissions and
 * limitations under the License.
 */

import { TonClient } from "@tonclient/core";
import { libNode } from "@tonclient/lib-node";
import fs from "fs";
import express from "express";
import http from "http";
import path from "path";

import {
    ApolloServer,
    ApolloServerExpressConfig,
    IResolvers,
} from "apollo-server-express";
import { ConnectionContext } from "subscriptions-transport-ws";
import { ArangoProvider } from "./data/arango-provider";
import QBlockchainData from "./data/blockchain";
import type {
    QBlockchainDataProvider,
    QDataProviders,
} from "./data/data";
import {
    parseArangoConfig,
    QBlockchainDataConfig,
    QHotColdDataConfig,
    STATS,
} from "./config";
import {
    QDataCombiner,
    QDataPrecachedCombiner,
    QDataProvider,
} from "./data/data-provider";
import {
    MemjsDataCache,
} from "./data/memjs-datacache";
import { aggregatesResolvers } from "./graphql/aggregates";
import { counterpartiesResolvers } from "./graphql/counterparties";
import { explainResolvers } from "./graphql/explain";
import { infoResolvers } from "./graphql/info";
import { postRequestsResolvers } from "./graphql/post-requests";

import { createResolvers } from "./graphql/resolvers-generated";
import { accessResolvers } from "./graphql/access";
import { mam } from "./graphql/mam";

import type {
    QConfig,
} from "./config";
import { totalsResolvers } from "./graphql/totals";
import QLogs from "./logs";
import type { QLog } from "./logs";
import type { IStats } from "./tracer";
import {
    QStats,
    QTracer,
    StatsCounter,
} from "./tracer";
import { Tracer } from "opentracing";
import {
    Auth,
} from "./auth";
import {
    assignDeep,
    httpUrl,
    packageJson,
    QError,
} from "./utils";
import WebSocket from "ws";
import { MemStats } from "./mem-stat";
import {
    QRequestContext,
    QRequestServices,
    RequestEvent,
} from "./request";

type QServerOptions = {
    config: QConfig,
    logs: QLogs,
    data?: QBlockchainData,
};

type EndPoint = {
    path: string,
    resolvers: IResolvers,
    typeDefFileNames: string[],
    supportSubscriptions: boolean,
};

export class DataProviderFactory {
    providers = new Map<string, QDataProvider>();

    constructor(public config: QConfig, public logs: QLogs) {
    }

    ensure(): QDataProviders {
        return {
            blockchain: this.ensureBlockchain(this.config.blockchain, "blockchain"),
            counterparties: this.ensureDatabases(this.config.counterparties, "counterparties"),
        };
    }

    ensureBlockchain(config: QBlockchainDataConfig | undefined, logKey: string): QBlockchainDataProvider | undefined {
        return config === undefined
            ? undefined
            : {
                accounts: this.ensureDatabases(config.accounts, `${logKey}_accounts`),
                blocks: this.ensureHotCold(config.blocks, `${logKey}_blocks`),
                transactions: this.ensureHotCold(config.transactions, `${logKey}_transactions`),
            };
    }

    ensureHotCold(config: QHotColdDataConfig, logKey: string): QDataProvider | undefined {
        return this.ensureProvider(config, () => {
            const hot = this.ensureDatabases(config.hot, `${logKey}_hot`);
            let cold = this.ensureDatabases(config.cold, `${logKey}_cold`);
            const cacheConfig = (config.cache ?? "").trim();
            if (cold !== undefined && cacheConfig !== "") {
                cold = new QDataPrecachedCombiner(
                    this.logs.create(logKey),
                    new MemjsDataCache(this.logs.create(`${logKey}_cache`), { server: cacheConfig }),
                    [cold],
                    this.config.networkName,
                    this.config.cacheKeyPrefix,
                );
            }
            if (hot !== undefined && cold !== undefined) {
                return new QDataCombiner([hot, cold]);
            }
            return hot ?? cold;
        });
    }

    ensureDatabases(config: string[], logKey: string): QDataProvider | undefined {
        return this.ensureProvider(config, () => {
            const providers: QDataProvider[] = [];
            config.forEach((x, i) => {
                const provider = this.ensureDatabase(x, `${logKey}_${i}`);
                if (provider !== undefined && !providers.includes(provider)) {
                    providers.push(provider);
                }
            });
            if (providers.length === 0) {
                return undefined;
            }
            return providers.length === 1 ? providers[0] : new QDataCombiner(providers);
        });
    }

    ensureDatabase(config: string, logKey: string): QDataProvider | undefined {
        return this.ensureProvider(config, () => {
            return config.trim() !== ""
                ? new ArangoProvider(this.logs.create(logKey), parseArangoConfig(config))
                : undefined;
        });
    }


    ensureProvider(config: unknown, factory: () => QDataProvider | undefined): QDataProvider | undefined {
        const providerKey = JSON.stringify(config);
        const existing = this.providers.get(providerKey);
        if (existing !== undefined) {
            return existing;
        }
        const provider = factory();
        if (provider !== undefined) {
            this.providers.set(providerKey, provider);
        }
        return provider;
    }

<<<<<<< HEAD
=======
export function createProviders(configName: string, logs: QLogs, config: QDataProvidersConfig, networkName: string, cacheKeyPrefix: string): QDataProviders {
    const newArangoProvider = (dbName: string, config: QArangoConfig): ArangoProvider => (
        new ArangoProvider(logs.create(`${configName}_${dbName}`), config)
    );
    const mutable = newArangoProvider("mut", config.mut);
    const hot = newArangoProvider("hot", config.hot);
    const cacheLog = logs.create(`${configName}_cache`);
    const cold = new QDataPrecachedCombiner(
        cacheLog,
        isCacheEnabled(config.cache) ? new MemjsDataCache(cacheLog, config.cache) : missingDataCache,
        config.cold.map(x => newArangoProvider("cold", x)),
        networkName,
        cacheKeyPrefix,
    );
    const immutable = new QDataCombiner([hot, cold]);
    const counterparties = newArangoProvider("counterparties", config.counterparties);
    const chainRangesVerification = newArangoProvider("chainRangesVerification", config.chainRangesVerification);
    return {
        mutable,
        immutable,
        counterparties,
        chainRangesVerification,
    };
>>>>>>> 35a37f32
}


type QConnectionContext = ConnectionContext & {
    activeRequests?: QRequestContext[],
};

type QConnectionParams = {
    accessKey?: string | null,
    accesskey?: string | null,
};

export default class TONQServer {
    config: QConfig;
    logs: QLogs;
    log: QLog;
    app: express.Application;
    server: http.Server;
    endPoints: EndPoint[];
    data: QBlockchainData;
    tracer: Tracer;
    stats: IStats;
    client: TonClient;
    auth: Auth;
    memStats: MemStats;
    shared: Map<string, unknown>;
    requestServices: QRequestServices;


    constructor(options: QServerOptions) {
        TonClient.useBinaryLibrary(libNode);
        this.client = new TonClient();
        this.config = options.config;
        this.logs = options.logs;
        this.log = this.logs.create("server");
        this.shared = new Map();
        this.tracer = QTracer.create(options.config);
        this.stats = QStats.create(
            options.config.statsd.server,
            options.config.statsd.tags,
            options.config.statsd.resetInterval,
        );
        this.auth = new Auth(options.config);
        this.endPoints = [];
        this.app = express();
        this.server = http.createServer(this.app);
        const providers = new DataProviderFactory(this.config, this.logs);
        this.data = options.data || new QBlockchainData({
            logs: this.logs,
            auth: this.auth,
            tracer: this.tracer,
            stats: this.stats,
            providers: providers.ensure(),
            slowQueriesProviders: providers.ensureBlockchain(this.config.slowQueriesBlockchain, "slow"),
            isTests: false,
        });
        this.memStats = new MemStats(this.stats);
        this.memStats.start();
        this.requestServices = new QRequestServices(
            this.config,
            this.auth,
            this.tracer,
            this.stats,
            this.client,
            this.shared,
            this.logs,
            this.data,
        );
        this.addEndPoint({
            path: "/graphql/mam",
            resolvers: mam,
            typeDefFileNames: ["type-defs-mam.graphql"],
            supportSubscriptions: false,
        });
        const resolvers = createResolvers(this.data as any) as IResolvers;
        [
            infoResolvers,
            totalsResolvers,
            aggregatesResolvers(this.data),
            explainResolvers(this.data),
            postRequestsResolvers,
            accessResolvers,
            counterpartiesResolvers(this.data),
        ].forEach(x => assignDeep(resolvers, x));
        this.addEndPoint({
            path: "/graphql",
            resolvers,
            typeDefFileNames: [
                "type-defs-generated.graphql",
                "type-defs-custom.graphql",
                "type-defs-counterparties.graphql",
            ],
            supportSubscriptions: true,
        });
    }


    async start() {
        await this.data.start();
        const {
            host,
            port,
        } = this.config.server;
        this.server.listen({
            host,
            port,
        }, () => {
            this.endPoints.forEach((endPoint: EndPoint) => {
                this.log.debug("GRAPHQL", httpUrl(`${host}:${port}${endPoint.path}`));
            });
        });
        this.server.setTimeout(2147483647);

        const version = packageJson().version;
        const startCounter = new StatsCounter(this.stats, STATS.start, [`version:${version}`]);
        await startCounter.increment();
    }


    async stop() {
        await new Promise<void>((resolve) => this.server.close(() => resolve()));
        this.logs.stop();

        for (const collection of this.data.collections) {
            collection.close();
        }
        await this.data.stop();
    }

    addEndPoint(endPoint: EndPoint) {
        const typeDefs = endPoint.typeDefFileNames
            .map(x => fs.readFileSync(path.join("res", x), "utf-8"))
            .join("\n");
        const config: ApolloServerExpressConfig = {
            debug: false,
            typeDefs,
            resolvers: endPoint.resolvers,
            subscriptions: {
                keepAlive: this.config.server.keepAlive,
                onDisconnect(_webSocket: WebSocket, context: QConnectionContext) {
                    const activeRequests = context.activeRequests;
                    if (activeRequests) {
                        activeRequests.forEach(x => x.emitClose());
                        context.activeRequests = [];
                    }
                },
                onConnect(connectionParams: QConnectionParams, _webSocket: WebSocket, context: QConnectionContext): Record<string, unknown> {
                    const activeRequests: QRequestContext[] = [];
                    context.activeRequests = activeRequests;
                    return {
                        activeRequests,
                        accessKey: connectionParams.accessKey ?? connectionParams.accesskey,
                    };
                },
            },
            context: ({
                          req,
                          connection,
                      }) => {
                const request = new QRequestContext(this.requestServices, req, connection);
                if (connection?.context !== undefined) {
                    if (!connection.context.activeRequests) {
                        connection.context.activeRequests = [];
                    }
                    const activeRequests = connection.context.activeRequests;
                    activeRequests.push(request);
                    request.events.on(RequestEvent.FINISH, () => {
                        const index = activeRequests.indexOf(request);
                        if (index >= 0) {
                            activeRequests.splice(index, 1);
                        }
                    });
                }
                return request;
            },
            plugins: [
                {
                    requestDidStart() {
                        return {
                            willSendResponse(ctx) {
                                const context = ctx.context as QRequestContext;
                                if (context.multipleAccessKeysDetected ?? false) {
                                    throw QError.multipleAccessKeys();
                                }
                            },
                        };
                    },
                },
            ],
        };
        const apollo = new ApolloServer(config);
        apollo.applyMiddleware({
            app: this.app,
            path: endPoint.path,
        });
        if (endPoint.supportSubscriptions) {
            apollo.installSubscriptionHandlers(this.server);
        }
        this.endPoints.push(endPoint);
    }


}<|MERGE_RESOLUTION|>--- conflicted
+++ resolved
@@ -110,6 +110,7 @@
         return {
             blockchain: this.ensureBlockchain(this.config.blockchain, "blockchain"),
             counterparties: this.ensureDatabases(this.config.counterparties, "counterparties"),
+            chainRangesVerification: this.ensureDatabases(this.config.chainRangesVerification, "chainRangesVerification"),
         };
     }
 
@@ -182,32 +183,6 @@
         return provider;
     }
 
-<<<<<<< HEAD
-=======
-export function createProviders(configName: string, logs: QLogs, config: QDataProvidersConfig, networkName: string, cacheKeyPrefix: string): QDataProviders {
-    const newArangoProvider = (dbName: string, config: QArangoConfig): ArangoProvider => (
-        new ArangoProvider(logs.create(`${configName}_${dbName}`), config)
-    );
-    const mutable = newArangoProvider("mut", config.mut);
-    const hot = newArangoProvider("hot", config.hot);
-    const cacheLog = logs.create(`${configName}_cache`);
-    const cold = new QDataPrecachedCombiner(
-        cacheLog,
-        isCacheEnabled(config.cache) ? new MemjsDataCache(cacheLog, config.cache) : missingDataCache,
-        config.cold.map(x => newArangoProvider("cold", x)),
-        networkName,
-        cacheKeyPrefix,
-    );
-    const immutable = new QDataCombiner([hot, cold]);
-    const counterparties = newArangoProvider("counterparties", config.counterparties);
-    const chainRangesVerification = newArangoProvider("chainRangesVerification", config.chainRangesVerification);
-    return {
-        mutable,
-        immutable,
-        counterparties,
-        chainRangesVerification,
-    };
->>>>>>> 35a37f32
 }
 
 
