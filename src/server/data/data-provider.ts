import type { OrderBy } from "../filter/filters";
import { hash } from "../utils";
import type { QLog } from "../logs";
import { QRequestContext } from "../request";

export type QIndexInfo = {
    fields: string[],
    type?: string,
};


export type QDoc = {
    _key: string;
    [name: string]: unknown;
};


export enum QDataEvent {
    UPSERT = "insert/update",
    INSERT = "insert",
    UPDATE = "update",
}

const FETCHING = "FETCHING";

export type QResult = unknown[] | Record<string, unknown> | number | bigint | string | boolean;
type CacheValue = QResult[] | "FETCHING";

export interface QDataProvider {
    start(collectionsForSubscribe: string[]): Promise<void>;

    stop(): Promise<void>;

    getCollectionIndexes(collection: string): Promise<QIndexInfo[]>;

    loadFingerprint(): Promise<unknown>;

    hotUpdate(): Promise<void>;

    query(text: string, vars: Record<string, unknown>, orderBy: OrderBy[], request: QRequestContext, shard?: string): Promise<QResult[]>;

    subscribe(collection: string, listener: (doc: unknown, event: QDataEvent) => void): unknown;

    unsubscribe(subscription: unknown): void;
}


export interface QDataCache {
    get(key: string): Promise<unknown>;

    set(key: string, value: unknown, expirationTimeout: number): Promise<void>;
}

export class QDataCombiner implements QDataProvider {
    providers: QDataProvider[];

    constructor(providers: QDataProvider[]) {
        this.providers = providers;
    }

    async start(collectionsForSubscribe: string[]): Promise<void> {
        await Promise.all(this.providers.map((x, i) => x.start(i === 0 ? collectionsForSubscribe : [])));
    }

    async stop(): Promise<void> {
        await Promise.all(this.providers.map(x => x.stop()));
    }

    getCollectionIndexes(collection: string): Promise<QIndexInfo[]> {
        return this.providers[0].getCollectionIndexes(collection);
    }

    async loadFingerprint(): Promise<unknown> {
        /** TODO: remove
         * Do not build fingerprint from a `hot` database (index=0).
         * We make fingerprints about the size of collections only on `cold` storages (index>0).
         * The updated fingerprint will change the cache key and the old keys will be removed using by DataCache itself.
         */
        return await Promise.all(this.providers.map(provider => provider.loadFingerprint()));
    }

    async hotUpdate(): Promise<void> {
        await Promise.all(this.providers.map(provider => provider.hotUpdate()));
    }

    async query(text: string, vars: Record<string, unknown>, orderBy: OrderBy[], request: QRequestContext, shard?: string): Promise<QResult[]> {
        request.log("QDataCombiner_query_start");
        const results = await Promise.all(this.providers.map(x => x.query(text, vars, orderBy, request, shard)));
        request.log("QDataCombiner_query_dataIsFetched");
        const result = combineResults(results, orderBy);
        request.log("QDataCombiner_query_end");
        return result;
    }

    subscribe(collection: string, listener: (doc: unknown, event: QDataEvent) => void): unknown {
        return this.providers.map(p => p.subscribe(collection, listener));
    }

    unsubscribe(subscription: unknown): void {
        (subscription as unknown[]).map((s, i) => this.providers[i].unsubscribe(s));
    }
}

export class QDataPrecachedCombiner extends QDataCombiner {
    log: QLog;
    cache: QDataCache;
    networkName: string;
    cacheKeyPrefix: string;
    configHash: string;

    constructor(
        log: QLog,
        cache: QDataCache,
        providers: QDataProvider[],
        networkName: string,
        cacheKeyPrefix: string,
        public dataExpirationTimeout = 0,
        public fetchingPoolTimeout = 3000,
        public fetchingExpirationTimeout = 10000,
    ) {
        super(providers);
        this.log = log;
        this.cache = cache;
        this.networkName = networkName;
        this.cacheKeyPrefix = cacheKeyPrefix;
        this.configHash = "";
    }

    async hotUpdate(): Promise<void> {
        const fingerprint = JSON.stringify(await this.loadFingerprint());
        this.log.debug("FINGERPRINT", fingerprint);
        this.configHash = hash(this.networkName, fingerprint);
        await super.hotUpdate();
    }

    cacheKey(aql: string): string {
        return this.cacheKeyPrefix + hash(this.configHash, aql);
    }

    async query(text: string, vars: Record<string, unknown>, orderBy: OrderBy[], request: QRequestContext, shard?: string): Promise<QResult[]> {
        request.log("QDataPrecachedCombiner_query_start");
        const aql = JSON.stringify({
            text,
            vars,
            orderBy,
        });
        const key = this.cacheKey(aql);
<<<<<<< HEAD
        let docs: QResult[] | undefined = undefined;
        while (docs === undefined) {
            const value = await this.cache.get(key) as CacheValue | undefined | null;
            if (value === undefined || value === null) {
                request.log("QDataPrecachedCombiner_query_no_cache");
                await this.cache.set(key, FETCHING, this.fetchingExpirationTimeout);
                docs = await super.query(text, vars, orderBy, request);
                await this.cache.set(key, docs, this.dataExpirationTimeout);
            } else if (value === FETCHING) {
                await new Promise(resolve => setTimeout(resolve, this.fetchingExpirationTimeout));
            } else {
                docs = value;
            }
=======
        let docs = (await this.cache.get(key)) as QResult[];
        if (isNullOrUndefined(docs)) {
            request.log("QDataPrecachedCombiner_query_no_cache");
            docs = await super.query(text, vars, orderBy, request, shard);
            await this.cache.set(key, docs);
>>>>>>> 95d6430a
        }
        request.log("QDataPrecachedCombiner_query_end");
        return docs;
    }
}

export function combineResults(results: QResult[][], orderBy: OrderBy[]): QResult[] {
    const docs = collectDistinctDocs(results);
    if (orderBy.length > 0) {
        docs.sort((a: QResult, b: QResult) => compareResults(a, b, orderBy));
    }
    return docs;
}


function collectDistinctDocs(source: QResult[][]): QResult[] {
    const distinctDocs: QResult[] = [];
    const distinctKeys = new Set();
    source.forEach((docs) => {
        docs.forEach((doc) => {
            if (typeof doc === "string" ||
                typeof doc === "bigint" ||
                typeof doc === "boolean" ||
                typeof doc === "number" ||
                Array.isArray(doc) || !("_key" in doc)
            ) {
                distinctDocs.push(doc);
            } else if (!distinctKeys.has(doc._key)) {
                distinctDocs.push(doc);
                distinctKeys.add(doc._key);
            }
        });
    });
    return distinctDocs;
}


function compareResults(a: QResult, b: QResult, orderBy: OrderBy[]) {
    for (let i = 0; i < orderBy.length; i += 1) {
        const field = orderBy[i];
        const path = field.path.split(".");
        const aValue = getValue(a, path, 0);
        const bValue = getValue(b, path, 0);
        const comparison = compareValues(aValue, bValue);
        if (comparison !== 0) {
            return field.direction === "DESC" ? -comparison : comparison;
        }
    }
    return 0;
}


function getValue(value: unknown, path: string[], pathIndex: number): unknown {
    if (isNullOrUndefined(value) || pathIndex >= path.length) {
        return value;
    }
    const isCollection = pathIndex === 0;
    const name = isCollection && path[pathIndex] === "id" ? "_key" : path[pathIndex];
    return getValue((value as { [name: string]: unknown })[name], path, pathIndex + 1);
}

export type Scalar = number | string | boolean | Date | bigint;

function compareValues(a: unknown, b: unknown): number {
    const aHasValue = !isNullOrUndefined(a);
    const bHasValue = !isNullOrUndefined(b);
    if (!aHasValue) {
        return bHasValue ? -1 : 0;
    }
    if (!bHasValue) {
        return 1;
    }
    return a === b ? 0 : ((a as Scalar) < (b as Scalar) ? -1 : 1);
}


function isNullOrUndefined(v: unknown): boolean {
    return v === null || typeof v === "undefined";
}

export function sortedIndex(fields: string[]): QIndexInfo {
    return {
        type: "persistent",
        fields,
    };
}<|MERGE_RESOLUTION|>--- conflicted
+++ resolved
@@ -145,27 +145,19 @@
             orderBy,
         });
         const key = this.cacheKey(aql);
-<<<<<<< HEAD
         let docs: QResult[] | undefined = undefined;
         while (docs === undefined) {
             const value = await this.cache.get(key) as CacheValue | undefined | null;
             if (value === undefined || value === null) {
                 request.log("QDataPrecachedCombiner_query_no_cache");
                 await this.cache.set(key, FETCHING, this.fetchingExpirationTimeout);
-                docs = await super.query(text, vars, orderBy, request);
+                docs = await super.query(text, vars, orderBy, request, shard);
                 await this.cache.set(key, docs, this.dataExpirationTimeout);
             } else if (value === FETCHING) {
                 await new Promise(resolve => setTimeout(resolve, this.fetchingExpirationTimeout));
             } else {
                 docs = value;
             }
-=======
-        let docs = (await this.cache.get(key)) as QResult[];
-        if (isNullOrUndefined(docs)) {
-            request.log("QDataPrecachedCombiner_query_no_cache");
-            docs = await super.query(text, vars, orderBy, request, shard);
-            await this.cache.set(key, docs);
->>>>>>> 95d6430a
         }
         request.log("QDataPrecachedCombiner_query_end");
         return docs;
