--- conflicted
+++ resolved
@@ -41,15 +41,9 @@
 };
 
 export type QDataProviders = {
-<<<<<<< HEAD
     blockchain?: QBlockchainDataProvider,
     counterparties?: QDataProvider,
-=======
-    mutable: QDataProvider,
-    immutable: QDataProvider,
-    counterparties: QDataProvider,
-    chainRangesVerification: QDataProvider,
->>>>>>> 35a37f32
+    chainRangesVerification?: QDataProvider,
 };
 
 export type QDataOptions = {
