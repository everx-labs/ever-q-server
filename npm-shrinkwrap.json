--- conflicted
+++ resolved
@@ -1,10 +1,6 @@
 {
 	"name": "ton-q-server",
-<<<<<<< HEAD
-	"version": "0.45.0",
-=======
 	"version": "0.45.1",
->>>>>>> a0b0c4f7
 	"lockfileVersion": 1,
 	"requires": true,
 	"dependencies": {
